{application,gen_smtp,
 [{description,"A generic Erlang SMTP server/client framework"},
<<<<<<< HEAD
  {vsn,"0.14.0"},
  {applications,[kernel,stdlib,crypto,asn1,public_key,ssl,ranch]},
=======
  {vsn,"0.15.0"},
  {modules,[binstr,gen_smtp_client,gen_smtp_server,
            gen_smtp_server_session,mimemail,smtp_util,socket,
            smtp_server_example]},
  {applications,[kernel,stdlib,crypto,asn1,public_key,ssl]},
>>>>>>> eb566a7d
  {registered,[]},
  {licenses,["BSD 2-clause"]},
  {links,[{"GitHub","https://github.com/Vagabond/gen_smtp"}]},
  {exclude_files, ["src/smtp_rfc822_parse.erl"]}]
}.<|MERGE_RESOLUTION|>--- conflicted
+++ resolved
@@ -1,15 +1,7 @@
 {application,gen_smtp,
  [{description,"A generic Erlang SMTP server/client framework"},
-<<<<<<< HEAD
-  {vsn,"0.14.0"},
+  {vsn,"0.15.0"},
   {applications,[kernel,stdlib,crypto,asn1,public_key,ssl,ranch]},
-=======
-  {vsn,"0.15.0"},
-  {modules,[binstr,gen_smtp_client,gen_smtp_server,
-            gen_smtp_server_session,mimemail,smtp_util,socket,
-            smtp_server_example]},
-  {applications,[kernel,stdlib,crypto,asn1,public_key,ssl]},
->>>>>>> eb566a7d
   {registered,[]},
   {licenses,["BSD 2-clause"]},
   {links,[{"GitHub","https://github.com/Vagabond/gen_smtp"}]},
