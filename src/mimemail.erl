%%% Copyright 2009 Andrew Thompson <andrew@hijacked.us>. All rights reserved.
%%%
%%% Redistribution and use in source and binary forms, with or without
%%% modification, are permitted provided that the following conditions are met:
%%%
%%%   1. Redistributions of source code must retain the above copyright notice,
%%%      this list of conditions and the following disclaimer.
%%%   2. Redistributions in binary form must reproduce the above copyright
%%%      notice, this list of conditions and the following disclaimer in the
%%%      documentation and/or other materials provided with the distribution.
%%%
%%% THIS SOFTWARE IS PROVIDED BY THE FREEBSD PROJECT ``AS IS'' AND ANY EXPRESS OR
%%% IMPLIED WARRANTIES, INCLUDING, BUT NOT LIMITED TO, THE IMPLIED WARRANTIES OF
%%% MERCHANTABILITY AND FITNESS FOR A PARTICULAR PURPOSE ARE DISCLAIMED. IN NO
%%% EVENT SHALL THE FREEBSD PROJECT OR CONTRIBUTORS BE LIABLE FOR ANY DIRECT,
%%% INDIRECT, INCIDENTAL, SPECIAL, EXEMPLARY, OR CONSEQUENTIAL DAMAGES
%%% (INCLUDING, BUT NOT LIMITED TO, PROCUREMENT OF SUBSTITUTE GOODS OR SERVICES;
%%% LOSS OF USE, DATA, OR PROFITS; OR BUSINESS INTERRUPTION) HOWEVER CAUSED AND
%%% ON ANY THEORY OF LIABILITY, WHETHER IN CONTRACT, STRICT LIABILITY, OR TORT
%%% (INCLUDING NEGLIGENCE OR OTHERWISE) ARISING IN ANY WAY OUT OF THE USE OF THIS
%%% SOFTWARE, EVEN IF ADVISED OF THE POSSIBILITY OF SUCH DAMAGE.

%% @doc A module for decoding/encoding MIME 1.0 email.
%% The encoder and decoder operate on the same datastructure, which is as follows:
%% A 5-tuple with the following elements: `{Type, SubType, Headers, Parameters, Body}'.
%%
%% `Type' and `SubType' are the MIME type of the email, examples are `text/plain' or
%% `multipart/alternative'. The decoder splits these into 2 fields so you can filter by
%% the main type or by the subtype.
%%
%% `Headers' consists of a list of key/value pairs of binary values eg.
%% `{<<"From">>, <<"Andrew Thompson <andrew@hijacked.us>">>}'. There is no parsing of
%% the header aside from un-wrapping the lines and splitting the header name from the
%% header value.
%%
%% `Parameters' is a list of 3 key/value tuples. The 3 keys are `<<"content-type-params">>',
%% `<<"dispisition">>' and `<<"disposition-params">>'.
%% `content-type-params' is a key/value list of parameters on the content-type header, this
%% usually consists of things like charset and the format parameters. `disposition' indicates
%% how the data wants to be displayed, this is usually 'inline'. `disposition-params' is a list of
%% disposition information, eg. the filename this section should be saved as, the modification
%% date the file should be saved with, etc.
%%
%% Finally, `Body' can be one of several different types, depending on the structure of the email.
%% For a simple email, the body will usually be a binary consisting of the message body, In the
%% case of a multipart email, its a list of these 5-tuple MIME structures. The third possibility,
%% in the case of a message/rfc822 attachment, body can be a single 5-tuple MIME structure.
%% 
%% You should see the relevant RFCs (2045, 2046, 2047, etc.) for more information.
-module(mimemail).

-ifdef(TEST).
-include_lib("eunit/include/eunit.hrl").
-endif.

-export([encode/1, decode/2, decode/1, get_header_value/2, get_header_value/3, parse_headers/1]).

-define(DEFAULT_OPTIONS, [
		{encoding, get_default_encoding()}, % default encoding is utf-8 if we can find the iconv module
		{decode_attachments, true} % should we decode any base64/quoted printable attachments?
	]).

-type(mimetuple() :: {binary(), binary(), [{binary(), binary()}], [{binary(), binary()}], binary() | [{binary(), binary(), [{binary(), binary()}], [{binary(), binary()}], binary() | [tuple()]}] | tuple()}).

-type(options() :: [{'encoding', binary()} | {'decode_attachment', boolean()}]).

-spec(decode/1 :: (Email :: binary()) -> mimetuple()).
%% @doc Decode a MIME email from a binary.
decode(All) ->
	{Headers, Body} = parse_headers(All),
	decode(Headers, Body, ?DEFAULT_OPTIONS).

-spec(decode/2 :: (Email :: binary(), Options :: options()) -> mimetuple()).
%% @doc Decode with custom options
decode(All, Options) when is_binary(All), is_list(Options) ->
	{Headers, Body} = parse_headers(All),
	decode(Headers, Body, Options).

decode(OrigHeaders, Body, Options) ->
	%io:format("headers: ~p~n", [Headers]),
	Encoding = proplists:get_value(encoding, Options, none),
	%FixedHeaders = fix_headers(Headers),
	Headers = decode_headers(OrigHeaders, [], Encoding),
	case parse_with_comments(get_header_value(<<"MIME-Version">>, Headers)) of
		undefined ->
			case parse_content_type(get_header_value(<<"Content-Type">>, Headers)) of
				{<<"multipart">>, _SubType, _Parameters} ->
					erlang:error(non_mime_multipart);
				{Type, SubType, Parameters} ->
					NewBody = decode_body(get_header_value(<<"Content-Transfer-Encoding">>, Headers),
						Body, proplists:get_value(<<"charset">>, Parameters), Encoding),
					{Type, SubType, Headers, Parameters, NewBody};
				undefined ->
					Parameters = [{<<"content-type-params">>, [{<<"charset">>, <<"us-ascii">>}]}, {<<"disposition">>, <<"inline">>}, {<<"disposition-params">>, []}],
					{<<"text">>, <<"plain">>, Headers, Parameters, decode_body(get_header_value(<<"Content-Transfer-Encoding">>, Headers), Body)}
			end;
		Other ->
			decode_component(Headers, Body, Other, Options)
	end.

-spec(encode/1 :: (MimeMail :: mimetuple()) -> binary()).
%% @doc Encode a MIME tuple to a binary.
encode({Type, Subtype, Headers, ContentTypeParams, Parts}) ->
	{FixedParams, FixedHeaders} = ensure_content_headers(Type, Subtype, ContentTypeParams, Headers, Parts, true),
	FixedHeaders2 = check_headers(FixedHeaders),
	list_to_binary([binstr:join(
				encode_headers(
					FixedHeaders2
					),
				"\r\n"),
			"\r\n\r\n",
		binstr:join(encode_component(Type, Subtype, FixedHeaders2, FixedParams, Parts),
			"\r\n")]);
encode(_) ->
	io:format("Not a mime-decoded DATA~n"),
	erlang:error(non_mime).


decode_headers(Headers, _, none) ->
	Headers;
decode_headers([], Acc, _Charset) ->
	lists:reverse(Acc);
decode_headers([{Key, Value} | Headers], Acc, Charset) ->
	decode_headers(Headers, [{Key, decode_header(Value, Charset)} | Acc], Charset).

decode_header(Value, Charset) ->
	RTokens = tokenize_header(Value, []),
	Tokens = lists:reverse(RTokens),
	Decoded = try decode_header_tokens_strict(Tokens, Charset)
			  catch _:_ ->
					  decode_header_tokens_permissive(Tokens, Charset, [])
			  end,
	iolist_to_binary(Decoded).

-type hdr_token() :: binary() | {Encoding::binary(), Data::binary()}.
-spec tokenize_header(binary(), [hdr_token()]) -> [hdr_token()].
tokenize_header(<<>>, Acc) ->
    Acc;
tokenize_header(Value, Acc) ->
	%% maybe replace "?([^\s]+)\\?" with "?([^\s]*)\\?"?
	%% see msg lvuvmm593b8s7pqqfhu7cdtqd4g4najh
	%% Subject: =?utf-8?Q??=
	%%	=?utf-8?Q?=D0=9F=D0=BE=D0=B4=D1=82=D0=B2=D0=B5=D1=80=D0=B4=D0=B8=D1=82=D0=B5=20?=
	%%	=?utf-8?Q?=D1=80=D0=B5=D0=B3=D0=B8=D1=81=D1=82=D1=80=D0=B0=D1=86=D0=B8=D1=8E=20?=
	%%	=?utf-8?Q?=D0=B2=20Moy-Rebenok.ru?=

	case re:run(Value, "=\\?([-A-Za-z0-9_]+)\\?([qQbB])\\?([^\s]+)\\?=", [ungreedy]) of
		nomatch ->
			[Value | Acc];
		{match,[{AllStart, AllLen},{EncodingStart, EncodingLen},{TypeStart, _},{DataStart, DataLen}]} ->
			%% RFC 2047 #2 (encoded-word)
			Encoding = binstr:substr(Value, EncodingStart+1, EncodingLen),
			Type = binstr:to_lower(binstr:substr(Value, TypeStart+1, 1)),
			Data = binstr:substr(Value, DataStart+1, DataLen),

			EncodedData =
				case Type of
					<<"q">> ->
						%% RFC 2047 #5. (3)
						decode_quoted_printable(re:replace(Data, "_", " ", [{return, binary}, global]));
					<<"b">> ->
						decode_base64(re:replace(Data, "_", " ", [{return, binary}, global]))
				end,

			%% iconv:close(CD),


			Offset = case re:run(binstr:substr(Value, AllStart + AllLen + 1), "^([\s\t\n\r]+)=\\?[-A-Za-z0-9_]+\\?[^\s]\\?[^\s]+\\?=", [ungreedy]) of
				nomatch ->
					% no 2047 block immediately following
					1;
				{match,[{_, _},{_, WhiteSpaceLen}]} ->
					1+ WhiteSpaceLen
			end,

			NewAcc = case binstr:substr(Value, 1, AllStart) of
						 <<>> -> [{fix_encoding(Encoding), EncodedData} | Acc];
						 Other -> [{fix_encoding(Encoding), EncodedData}, Other | Acc]
					 end,
			tokenize_header(binstr:substr(Value, AllStart + AllLen + Offset), NewAcc)
	end.


decode_header_tokens_strict([], _) ->
	[];
decode_header_tokens_strict([{Encoding, Data} | Tokens], Charset) ->
	{ok, S} = convert(Charset, Encoding, Data),
	[S | decode_header_tokens_strict(Tokens, Charset)];
decode_header_tokens_strict([Data | Tokens], Charset) ->
	[Data | decode_header_tokens_strict(Tokens, Charset)].

%% this decoder can handle folded not-by-RFC UTF headers, when somebody split
%% multibyte string not by characters, but by bytes. It first join folded
%% string and only then decode it with iconv.
decode_header_tokens_permissive([], _, [Result]) when is_binary(Result) ->
	Result;
decode_header_tokens_permissive([], _, []) ->
	[];
decode_header_tokens_permissive([{Enc, Data} | Tokens], Charset, [{Enc, PrevData} | Stack]) ->
	NewData = iolist_to_binary([PrevData, Data]),
	case convert(Charset, Enc, NewData) of
		{ok, S} ->
			decode_header_tokens_permissive(Tokens, Charset, [S | Stack]);
		_ ->
			decode_header_tokens_permissive(Tokens, Charset, [{Enc, NewData} | Stack])
	end;
decode_header_tokens_permissive([NextToken | _] = Tokens, Charset, [{_, _} | Stack])
  when is_binary(NextToken) orelse is_tuple(NextToken) ->
	%% practicaly very rare case "=?utf-8?Q?BROKEN?= =?windows-1251?Q?maybe-broken?="
	%% or "=?utf-8?Q?BROKEN?= raw-ascii-string"
	%% drop broken value from stack
	decode_header_tokens_permissive(Tokens, Charset, Stack);
decode_header_tokens_permissive([Data | Tokens], Charset, Stack) ->
	decode_header_tokens_permissive(Tokens, Charset, [Data | Stack]).


convert(To, From, Data) ->
	CD = case iconv:open(To, From) of
			 {ok, Res} -> Res;
			 {error, einval} -> throw({bad_charset, From})
		 end,
	Converted = iconv:conv(CD, Data),
	iconv:close(CD),
	Converted.


decode_component(Headers, Body, MimeVsn, Options) when MimeVsn =:= <<"1.0">> ->
	case parse_content_disposition(get_header_value(<<"Content-Disposition">>, Headers)) of
		{Disposition, DispositionParams} ->
			ok;
		_ -> % defaults
			Disposition = <<"inline">>,
			DispositionParams = []
	end,

	case parse_content_type(get_header_value(<<"Content-Type">>, Headers)) of
		{<<"multipart">>, SubType, Parameters} ->
			case proplists:get_value(<<"boundary">>, Parameters) of
				undefined ->
					erlang:error(no_boundary);
				Boundary ->
					% io:format("this is a multipart email of type:  ~s and boundary ~s~n", [SubType, Boundary]),
					Parameters2 = [{<<"content-type-params">>, Parameters}, {<<"disposition">>, Disposition}, {<<"disposition-params">>, DispositionParams}],
					{<<"multipart">>, SubType, Headers, Parameters2, split_body_by_boundary(Body, list_to_binary(["--", Boundary]), MimeVsn, Options)}
			end;
		{<<"message">>, <<"rfc822">>, Parameters} ->
			{NewHeaders, NewBody} = parse_headers(Body),
			Parameters2 = [{<<"content-type-params">>, Parameters}, {<<"disposition">>, Disposition}, {<<"disposition-params">>, DispositionParams}],
			{<<"message">>, <<"rfc822">>, Headers, Parameters2, decode(NewHeaders, NewBody, Options)};
		{Type, SubType, Parameters} ->
			%io:format("body is ~s/~s~n", [Type, SubType]),
			Parameters2 = [{<<"content-type-params">>, Parameters}, {<<"disposition">>, Disposition}, {<<"disposition-params">>, DispositionParams}],
			{Type, SubType, Headers, Parameters2, decode_body(get_header_value(<<"Content-Transfer-Encoding">>, Headers), Body, proplists:get_value(<<"charset">>, Parameters), proplists:get_value(encoding, Options, none))};
		undefined -> % defaults
			Type = <<"text">>,
			SubType = <<"plain">>,
			Parameters = [{<<"content-type-params">>, [{<<"charset">>, <<"us-ascii">>}]}, {<<"disposition">>, Disposition}, {<<"disposition-params">>, DispositionParams}],
			{Type, SubType, Headers, Parameters, decode_body(get_header_value(<<"Content-Transfer-Encoding">>, Headers), Body)}
	end;
decode_component(_Headers, _Body, Other, _Options) ->
	erlang:error({mime_version, Other}).

-spec(get_header_value/3 :: (Needle :: binary(), Headers :: [{binary(), binary()}], Default :: any()) -> binary() | any()).
%% @doc Do a case-insensitive header lookup to return that header's value, or the specified default.
get_header_value(Needle, Headers, Default) ->
	%io:format("Headers: ~p~n", [Headers]),
	F =
	fun({Header, _Value}) ->
			binstr:to_lower(Header) =:= binstr:to_lower(Needle)
	end,
	case lists:filter(F, Headers) of
		% TODO if there's duplicate headers, should we use the first or the last?
		[{_Header, Value}|_T] ->
			Value;
		_ ->
			Default
	end.

-spec(get_header_value/2 :: (Needle :: binary(), Headers :: [{binary(), binary()}]) -> binary() | 'undefined').
%% @doc Do a case-insensitive header lookup to return the header's value, or `undefined'.
get_header_value(Needle, Headers) ->
	get_header_value(Needle, Headers, undefined).

-spec parse_with_comments(Value :: binary()) -> binary() | no_return();
	(Value :: atom()) -> atom().
parse_with_comments(Value) when is_binary(Value) ->
	parse_with_comments(Value, [], 0, false);
parse_with_comments(Value) ->
	Value.

-spec parse_with_comments(Value :: binary(), Acc :: list(), Depth :: non_neg_integer(), Quotes :: boolean()) -> binary() | no_return().
parse_with_comments(<<>>, _Acc, _Depth, Quotes) when Quotes ->
	erlang:error(unterminated_quotes);
parse_with_comments(<<>>, _Acc, Depth, _Quotes) when Depth > 0 ->
	erlang:error(unterminated_comment);
parse_with_comments(<<>>, Acc, _Depth, _Quotes) ->
	binstr:strip(list_to_binary(lists:reverse(Acc)));
parse_with_comments(<<$\\, H, Tail/binary>>, Acc, Depth, Quotes) when Depth > 0, H > 32, H < 127 ->
	parse_with_comments(Tail, Acc, Depth, Quotes);
parse_with_comments(<<$\\, Tail/binary>>, Acc, Depth, Quotes) when Depth > 0 ->
	parse_with_comments(Tail, Acc, Depth, Quotes);
parse_with_comments(<<$\\, H, Tail/binary>>, Acc, Depth, Quotes) when H > 32, H < 127 ->
	parse_with_comments(Tail, [H | Acc], Depth, Quotes);
parse_with_comments(<<$\\, Tail/binary>>, Acc, Depth, Quotes) ->
	parse_with_comments(Tail, [$\\ | Acc], Depth, Quotes);
parse_with_comments(<<$(, Tail/binary>>, Acc, Depth, Quotes) when not Quotes ->
	parse_with_comments(Tail, Acc, Depth + 1, Quotes);
parse_with_comments(<<$), Tail/binary>>, Acc, Depth, Quotes) when Depth > 0, not Quotes ->
	parse_with_comments(Tail, Acc, Depth - 1, Quotes);
parse_with_comments(<<_, Tail/binary>>, Acc, Depth, Quotes) when Depth > 0 ->
	parse_with_comments(Tail, Acc, Depth, Quotes);
parse_with_comments(<<$", T/binary>>, Acc, Depth, true) -> %"
	parse_with_comments(T, Acc, Depth, false);
parse_with_comments(<<$", T/binary>>, Acc, Depth, false) -> %"
	parse_with_comments(T, Acc, Depth, true);
parse_with_comments(<<H, Tail/binary>>, Acc, Depth, Quotes) ->
	parse_with_comments(Tail, [H | Acc], Depth, Quotes).

-spec(parse_content_type/1 :: (Value :: 'undefined') -> 'undefined';
	(Value :: binary()) -> {binary(), binary(), [{binary(), binary()}]}).
parse_content_type(undefined) ->
	undefined;
parse_content_type(String) ->
	try parse_content_disposition(String) of
		{RawType, Parameters} ->
			case binstr:strchr(RawType, $/) of
				Index when Index < 2 ->
					throw(bad_content_type);
				Index ->
					Type = binstr:substr(RawType, 1, Index - 1),
					SubType = binstr:substr(RawType, Index + 1),
					{binstr:to_lower(Type), binstr:to_lower(SubType), Parameters}
			end
		catch
			bad_disposition ->
				throw(bad_content_type)
	end.

-spec(parse_content_disposition/1 :: (Value :: 'undefined') -> 'undefined';
	(String :: binary()) -> {binary(), [{binary(), binary()}]}).
parse_content_disposition(undefined) ->
	undefined;
parse_content_disposition(String) ->
	[Disposition | Parameters] = binstr:split(parse_with_comments(String), <<";">>),
	F =
	fun(X) ->
		Y = binstr:strip(binstr:strip(X), both, $\t),
		case binstr:strchr(Y, $=) of
			Index when Index < 2 ->
				throw(bad_disposition);
			Index ->
				Key = binstr:substr(Y, 1, Index - 1),
				Value = binstr:substr(Y, Index + 1),
				{binstr:to_lower(Key), Value}
		end
	end,
	Params = lists:map(F, Parameters),
	{binstr:to_lower(Disposition), Params}.

split_body_by_boundary(Body, Boundary, MimeVsn, Options) ->
	% find the indices of the first and last boundary
	case [binstr:strpos(Body, Boundary), binstr:strpos(Body, list_to_binary([Boundary, "--"]))] of
		[0, _] ->
			erlang:error(missing_boundary);
		[_, 0] ->
			erlang:error(missing_last_boundary);
		[Start, End] ->
			NewBody = binstr:substr(Body, Start + byte_size(Boundary), End - Start),
			% from now on, we can be sure that each boundary is preceeded by a CRLF
			Parts = split_body_by_boundary_(NewBody, list_to_binary(["\r\n", Boundary]), [], Options),
			[decode_component(Headers, Body2, MimeVsn, Options) || {Headers, Body2} <- [V || {_, Body3} = V <- Parts, byte_size(Body3) =/= 0]]
		end.

split_body_by_boundary_(<<>>, _Boundary, Acc, _Options) ->
	lists:reverse(Acc);
split_body_by_boundary_(Body, Boundary, Acc, Options) ->
	% trim the incomplete first line
	TrimmedBody = binstr:substr(Body, binstr:strpos(Body, "\r\n") + 2),
	case binstr:strpos(TrimmedBody, Boundary) of
		0 ->
			lists:reverse([{[], TrimmedBody} | Acc]);
		Index ->
			{ParsedHdrs, BodyRest} = parse_headers(binstr:substr(TrimmedBody, 1, Index - 1)),
			DecodedHdrs = decode_headers(ParsedHdrs, [], proplists:get_value(encoding, Options, none)),
			split_body_by_boundary_(binstr:substr(TrimmedBody, Index + byte_size(Boundary)), Boundary,
									[{DecodedHdrs, BodyRest} | Acc], Options)
	end.

-spec(parse_headers/1 :: (Body :: binary()) -> {[{binary(), binary()}], binary()}).
%% @doc Parse the headers off of a message and return a list of headers and the trailing body.
parse_headers(Body) ->
	case binstr:strpos(Body, "\r\n") of
		0 ->
			{[], Body};
		1 ->
			{[], binstr:substr(Body, 3)};
		Index ->
			parse_headers(binstr:substr(Body, Index+2), binstr:substr(Body, 1, Index - 1), [])
	end.


parse_headers(Body, <<H, Tail/binary>>, []) when H =:= $\s; H =:= $\t ->
	% folded headers
	{[], list_to_binary([H, Tail, "\r\n", Body])};
parse_headers(Body, <<H, T/binary>>, Headers) when H =:= $\s; H =:= $\t ->
	% folded headers
	[{FieldName, OldFieldValue} | OtherHeaders] = Headers,
	FieldValue = list_to_binary([OldFieldValue, T]),
	%io:format("~p = ~p~n", [FieldName, FieldValue]),
	case binstr:strpos(Body, "\r\n") of
		0 ->
			{lists:reverse([{FieldName, FieldValue} | OtherHeaders]), Body};
		1 ->
			{lists:reverse([{FieldName, FieldValue} | OtherHeaders]), binstr:substr(Body, 3)};
		Index2 ->
			parse_headers(binstr:substr(Body, Index2 + 2), binstr:substr(Body, 1, Index2 - 1), [{FieldName, FieldValue} | OtherHeaders])
	end;
parse_headers(Body, Line, Headers) ->
	%io:format("line: ~p, nextpart ~p~n", [Line, binstr:substr(Body, 1, 10)]),
	case binstr:strchr(Line, $:) of
		0 ->
			{lists:reverse(Headers), list_to_binary([Line, "\r\n", Body])};
		Index ->
			FieldName = binstr:substr(Line, 1, Index - 1),
			F = fun(X) -> X > 32 andalso X < 127 end,
			case binstr:all(F, FieldName) of
				true ->
					F2 = fun(X) -> (X > 31 andalso X < 127) orelse X == 9 end,
					FValue = binstr:strip(binstr:substr(Line, Index+1)),
					FieldValue = case binstr:all(F2, FValue) of
						true ->
							FValue;
						_ ->
							% I couldn't figure out how to use a pure binary comprehension here :(
							list_to_binary([ filter_non_ascii(C) || <<C:8>> <= FValue])
					end,
					case binstr:strpos(Body, "\r\n") of
						0 ->
							{lists:reverse([{FieldName, FieldValue} | Headers]), Body};
						1 ->
							{lists:reverse([{FieldName, FieldValue} | Headers]), binstr:substr(Body, 3)};
						Index2 ->
							parse_headers(binstr:substr(Body, Index2 + 2), binstr:substr(Body, 1, Index2 - 1), [{FieldName, FieldValue} | Headers])
					end;
				false ->
					{lists:reverse(Headers), list_to_binary([Line, "\r\n", Body])}
			end
	end.

filter_non_ascii(C) when (C > 31 andalso C < 127); C == 9 ->
	<<C>>;
filter_non_ascii(_C) ->
	<<"?">>.

decode_body(Type, Body, _InEncoding, none) ->
	decode_body(Type, << <<X/integer>> || <<X>> <= Body, X < 128 >>);
decode_body(Type, Body, undefined, _OutEncoding) ->
	decode_body(Type, << <<X/integer>> || <<X>> <= Body, X < 128 >>);
decode_body(Type, Body, InEncoding, OutEncoding) ->
	NewBody = decode_body(Type, Body),
	InEncodingFixed = fix_encoding(InEncoding),
	CD = case iconv:open(OutEncoding, InEncodingFixed) of
		{ok, Res} -> Res;
		{error, einval} -> throw({bad_charset, InEncodingFixed})
	end,
	{ok, Result} = iconv:conv(CD, NewBody),
	iconv:close(CD),
	Result.

-spec(decode_body/2 :: (Type :: binary() | 'undefined', Body :: binary()) -> binary()).
decode_body(undefined, Body) ->
	Body;
decode_body(Type, Body) ->
	case binstr:to_lower(Type) of
		<<"quoted-printable">> ->
			decode_quoted_printable(Body);
		<<"base64">> ->
			decode_base64(Body);
		_Other ->
			Body
	end.

decode_base64(Body) ->
	base64:mime_decode(Body).

decode_quoted_printable(Body) ->
	case binstr:strpos(Body, "\r\n") of
		0 ->
			decode_quoted_printable(Body, <<>>, []);
		Index ->
			decode_quoted_printable(binstr:substr(Body, 1, Index +1), binstr:substr(Body, Index + 2), [])
	end.

decode_quoted_printable(<<>>, <<>>, Acc) ->
	list_to_binary(lists:reverse(Acc));
decode_quoted_printable(Line, Rest, Acc) ->
	case binstr:strpos(Rest, "\r\n") of
		0 ->
			decode_quoted_printable(Rest, <<>>, [decode_quoted_printable_line(Line, []) | Acc]);
		Index ->
			%io:format("next line ~p~nnext rest ~p~n", [binstr:substr(Rest, 1, Index +1), binstr:substr(Rest, Index + 2)]),
			decode_quoted_printable(binstr:substr(Rest, 1, Index +1), binstr:substr(Rest, Index + 2),
				[decode_quoted_printable_line(Line, []) | Acc])
	end.

decode_quoted_printable_line(<<>>, Acc) ->
	lists:reverse(Acc);
decode_quoted_printable_line(<<$\r, $\n>>, Acc) ->
	lists:reverse(["\r\n" | Acc]);
decode_quoted_printable_line(<<$=, C, T/binary>>, Acc) when C =:= $\s; C =:= $\t ->
	case binstr:all(fun(X) -> X =:= $\s orelse X =:= $\t end, T) of
		true ->
			lists:reverse(Acc);
		false ->
			throw(badchar)
	end;
decode_quoted_printable_line(<<$=, $\r, $\n>>, Acc) ->
	lists:reverse(Acc);
decode_quoted_printable_line(<<$=, A:2/binary, T/binary>>, Acc) ->
	%<<X:1/binary, Y:1/binary>> = A,
	case binstr:all(fun(C) -> (C >= $0 andalso C =< $9) orelse (C >= $A andalso C =< $F) orelse (C >= $a andalso C =< $f) end, A) of
		true ->
			{ok, [C | []], []} = io_lib:fread("~16u", binary_to_list(A)),
			decode_quoted_printable_line(T, [C | Acc]);
		false ->
			throw(badchar)
	end;
decode_quoted_printable_line(<<$=>>, Acc) ->
	% soft newline
	lists:reverse(Acc);
decode_quoted_printable_line(<<H, T/binary>>, Acc) when H >= $!, H =< $< ->
	decode_quoted_printable_line(T, [H | Acc]);
decode_quoted_printable_line(<<H, T/binary>>, Acc) when H >= $>, H =< $~ ->
	decode_quoted_printable_line(T, [H | Acc]);
decode_quoted_printable_line(<<H, T/binary>>, Acc) when H =:= $\s; H =:= $\t ->
	% if the rest of the line is whitespace, truncate it
	case binstr:all(fun(X) -> X =:= $\s orelse X =:= $\t end, T) of
		true ->
			lists:reverse(Acc);
		false ->
			decode_quoted_printable_line(T, [H | Acc])
	end;
decode_quoted_printable_line(<<H, T/binary>>, Acc) ->
	decode_quoted_printable_line(T, [H| Acc]).

check_headers(Headers) ->
	Checked = [<<"MIME-Version">>, <<"Date">>, <<"From">>, <<"Message-ID">>, <<"References">>, <<"Subject">>],
	check_headers(Checked, lists:reverse(Headers)).

check_headers([], Headers) ->
	lists:reverse(Headers);
check_headers([Header | Tail], Headers) ->
	case get_header_value(Header, Headers) of
		undefined when Header == <<"MIME-Version">> ->
			check_headers(Tail, [{<<"MIME-Version">>, <<"1.0">>} | Headers]);
		undefined when Header == <<"Date">> ->
			check_headers(Tail, [{<<"Date">>, list_to_binary(smtp_util:rfc5322_timestamp())} | Headers]);
		undefined when Header == <<"From">> ->
			erlang:error(missing_from);
		undefined when Header == <<"Message-ID">> ->
			check_headers(Tail, [{<<"Message-ID">>, list_to_binary(smtp_util:generate_message_id())} | Headers]);
		undefined when Header == <<"References">> ->
			case get_header_value(<<"In-Reply-To">>, Headers) of
				undefined ->
					check_headers(Tail, Headers); % ok, whatever
				ReplyID ->
					check_headers(Tail, [{<<"References">>, ReplyID} | Headers])
			end;
		References when Header == <<"References">> ->
			% check if the in-reply-to header, if present, is in references
			case get_header_value(<<"In-Reply-To">>, Headers) of
				undefined ->
					check_headers(Tail, Headers); % ok, whatever
				ReplyID ->
					case binstr:strpos(binstr:to_lower(References), binstr:to_lower(ReplyID)) of
						0 ->
							% okay, tack on the reply-to to the end of References
							check_headers(Tail, [{<<"References">>, list_to_binary([References, " ", ReplyID])} | proplists:delete(<<"References">>, Headers)]);
						_Index ->
							check_headers(Tail, Headers) % nothing to do
					end
				end;
		_ ->
			check_headers(Tail, Headers)
	end.

ensure_content_headers(Type, SubType, Parameters, Headers, Body, Toplevel) ->
	CheckHeaders = [<<"Content-Type">>, <<"Content-Disposition">>, <<"Content-Transfer-Encoding">>],
	ensure_content_headers(CheckHeaders, Type, SubType, Parameters, lists:reverse(Headers), Body, Toplevel).

ensure_content_headers([], _, _, Parameters, Headers, _, _) ->
	{Parameters, lists:reverse(Headers)};
ensure_content_headers([Header | Tail], Type, SubType, Parameters, Headers, Body, Toplevel) ->
	case get_header_value(Header, Headers) of
		undefined when Header == <<"Content-Type">>, ((Type == <<"text">> andalso SubType =/= <<"plain">>) orelse Type =/= <<"text">>) ->
			% no content-type header, and its not text/plain
			CT = io_lib:format("~s/~s", [Type, SubType]),
			CTP = case Type of
				<<"multipart">> ->
					Boundary = case proplists:get_value(<<"boundary">>, proplists:get_value(<<"content-type-params">>, Parameters, [])) of
						undefined ->
							list_to_binary(smtp_util:generate_message_boundary());
						B ->
							B
					end,
					[{<<"boundary">>, Boundary} | proplists:delete(<<"boundary">>, proplists:get_value(<<"content-type-params">>, Parameters, []))];
				<<"text">> ->
					Charset = case proplists:get_value(<<"charset">>, proplists:get_value(<<"content-type-params">>, Parameters, [])) of
						undefined ->
							guess_charset(Body);
						C ->
							C
					end,
					[{<<"charset">>, Charset} | proplists:delete(<<"charset">>, proplists:get_value(<<"content-type-params">>, Parameters, []))];
				_ ->
					proplists:get_value(<<"content-type-params">>, Parameters, [])
			end,

			%CTP = proplists:get_value(<<"content-type-params">>, Parameters, [guess_charset(Body)]),
			CTH = binstr:join([CT | encode_parameters(CTP)], ";"),
			NewParameters = [{<<"content-type-params">>, CTP} | proplists:delete(<<"content-type-params">>, Parameters)],
			ensure_content_headers(Tail, Type, SubType, NewParameters, [{<<"Content-Type">>, CTH} | Headers], Body, Toplevel);
		undefined when Header == <<"Content-Type">> ->
			% no content-type header and its text/plain
			Charset = case proplists:get_value(<<"charset">>, proplists:get_value(<<"content-type-params">>, Parameters, [])) of
				undefined ->
					guess_charset(Body);
				C ->
					C
			end,
			case Charset of
				<<"us-ascii">> ->
					% the default
					ensure_content_headers(Tail, Type, SubType, Parameters, Headers, Body, Toplevel);
				_ ->
					CTP = [{<<"charset">>, Charset} | proplists:delete(<<"charset">>, proplists:get_value(<<"content-type-params">>, Parameters, []))],
					CTH = binstr:join([<<"text/plain">> | encode_parameters(CTP)], ";"),
					NewParameters = [{<<"content-type-params">>, CTP} | proplists:delete(<<"content-type-params">>, Parameters)],
					ensure_content_headers(Tail, Type, SubType, NewParameters, [{<<"Content-Type">>, CTH} | Headers], Body, Toplevel)
			end;
		undefined when Header == <<"Content-Transfer-Encoding">>, Type =/= <<"multipart">> ->
			Enc = case proplists:get_value(<<"transfer-encoding">>, Parameters) of
				undefined ->
					guess_best_encoding(Body);
				Value ->
					Value
			end,
			case Enc of
				<<"7bit">> ->
					ensure_content_headers(Tail, Type, SubType, Parameters, Headers, Body, Toplevel);
				_ ->
					ensure_content_headers(Tail, Type, SubType, Parameters, [{<<"Content-Transfer-Encoding">>, Enc} | Headers], Body, Toplevel)
			end;
		undefined when Header == <<"Content-Disposition">>, Toplevel == false ->
			CD = proplists:get_value(<<"disposition">>, Parameters, <<"inline">>),
			CDP = proplists:get_value(<<"disposition-params">>, Parameters, []),
			CDH = binstr:join([CD | encode_parameters(CDP)], ";"),
			ensure_content_headers(Tail, Type, SubType, Parameters, [{<<"Content-Disposition">>, CDH} | Headers], Body, Toplevel);
		_ ->
			ensure_content_headers(Tail, Type, SubType, Parameters, Headers, Body, Toplevel)
	end.

guess_charset(Body) ->
	case binstr:all(fun(X) -> X < 128 end, Body) of
		true -> <<"us-ascii">>;
		false -> <<"utf-8">>
	end.

guess_best_encoding(<<Body:200/binary, Rest/binary>>) when Rest =/= <<>> ->
	guess_best_encoding(Body);
guess_best_encoding(Body) ->
	Size = byte_size(Body),
	% get only the allowed ascii characters
	% TODO - this might not be the complete list
	FilteredSize = length([X || <<X>> <= Body, ((X > 31 andalso X < 127) orelse X == $\r orelse X == $\n)]),

	Percent = round((FilteredSize / Size) * 100),

	%based on the % of printable characters, choose an encoding
	if
		Percent == 100 ->
			<<"7bit">>;
		Percent > 80 ->
			<<"quoted-printable">>;
		true ->
			<<"base64">>
	end.

encode_parameters([[]]) ->
	[];
encode_parameters(Parameters) ->
	[encode_parameter(Parameter) || Parameter <- Parameters].

encode_parameter({X, Y}) ->
	case escape_tspecial(Y, false, <<>>) of
		{true, Special} -> [X, $=, $", Special, $"];
		false -> [X, $=, Y]
	end.

% See also: http://www.ietf.org/rfc/rfc2045.txt section 5.1
escape_tspecial(<<>>, false, _Acc) ->
	false;
escape_tspecial(<<>>, IsSpecial, Acc) ->
	{IsSpecial, Acc};
escape_tspecial(<<C, Rest/binary>>, _IsSpecial, Acc) when C =:= $" ->
	escape_tspecial(Rest, true, <<Acc/binary, $\\, $">>);
escape_tspecial(<<C, Rest/binary>>, _IsSpecial, Acc) when C =:= $\\ ->
	escape_tspecial(Rest, true, <<Acc/binary, $\\, $\\>>);
escape_tspecial(<<C, Rest/binary>>, _IsSpecial, Acc)
	when C =:= $(; C =:= $); C =:= $<; C =:= $>; C =:= $@;
		C =:= $,; C =:= $;; C =:= $:; C =:= $/; C =:= $[;
		C =:= $]; C =:= $?; C =:= $=; C =:= $\s ->
	escape_tspecial(Rest, true, <<Acc/binary, C>>);
escape_tspecial(<<C, Rest/binary>>, IsSpecial, Acc) ->
	escape_tspecial(Rest, IsSpecial, <<Acc/binary, C>>).

encode_headers(Headers) ->
	encode_headers(Headers, []).

encode_headers([], EncodedHeaders) ->
	EncodedHeaders;
encode_headers([{Key, Value}|T] = _Headers, EncodedHeaders) ->
	encode_headers(T, encode_folded_header(list_to_binary([Key,": ",encode_header_value(Key, Value)]),
			EncodedHeaders)).

encode_folded_header(Header, HeaderLines) ->
	case binstr:strchr(Header, $;) of
		0 ->
			HeaderLines ++ [Header];
		Index ->
			Remainder = binstr:substr(Header, Index+1),
			TabbedRemainder = case Remainder of
				<<$\t,_Rest/binary>> ->
					Remainder;
				_ ->
					list_to_binary(["\t", Remainder])
			end,
			% TODO - not tail recursive
			HeaderLines ++ [ binstr:substr(Header, 1, Index) ] ++
				encode_folded_header(TabbedRemainder, [])
	end.

encode_header_value(H, Value) when H =:= <<"To">>; H =:= <<"Cc">>; H =:= <<"Bcc">>;
								   H =:= <<"Reply-To">>; H =:= <<"From">> ->
	{ok, Addresses} = smtp_util:parse_rfc822_addresses(Value),
	{Names, Emails} = lists:unzip(Addresses),
	NewNames = lists:map(fun rfc2047_utf8_encode/1, Names),
	smtp_util:combine_rfc822_addresses(lists:zip(NewNames, Emails));

encode_header_value(_, Value) ->
	rfc2047_utf8_encode(Value).

encode_component(_Type, _SubType, Headers, Params, Body) ->
	if
		is_list(Body) -> % is this a multipart component?
			Boundary = proplists:get_value(<<"boundary">>, proplists:get_value(<<"content-type-params">>, Params)),
			[<<>>] ++  % blank line before start of component
			lists:flatmap(
				fun(Part) ->
						[list_to_binary([<<"--">>, Boundary])] ++ % start with the boundary
						encode_component_part(Part)
				end,
				Body
			) ++ [list_to_binary([<<"--">>, Boundary, <<"--">>])] % final boundary (with /--$/)
			  ++ [<<>>]; % blank line at the end of the multipart component
		true -> % or an inline component?
			%encode_component_part({Type, SubType, Headers, Params, Body})
			encode_body(
					get_header_value(<<"Content-Transfer-Encoding">>, Headers),
					[Body]
			 )
	end.

encode_component_part(Part) ->
	case Part of
		{<<"multipart">>, SubType, Headers, PartParams, Body} ->
			{FixedParams, FixedHeaders} = ensure_content_headers(<<"multipart">>, SubType, PartParams, Headers, Body, false),
			encode_headers(FixedHeaders) ++ [<<>>] ++
			encode_component(<<"multipart">>, SubType, FixedHeaders, FixedParams, Body);
		{Type, SubType, Headers, PartParams, Body} ->
			PartData = case Body of
				{_,_,_,_,_} -> encode_component_part(Body);
				String      -> [String]
			end,
			{_FixedParams, FixedHeaders} = ensure_content_headers(Type, SubType, PartParams, Headers, Body, false),
			encode_headers(FixedHeaders) ++ [<<>>] ++
			encode_body(
					get_header_value(<<"Content-Transfer-Encoding">>, FixedHeaders),
					PartData
			 );
		_ ->
			io:format("encode_component_part couldn't match Part to: ~p~n", [Part]),
			[]
	end.

encode_body(undefined, Body) ->
	Body;
encode_body(Type, Body) ->
	case binstr:to_lower(Type) of
		<<"quoted-printable">> ->
			[InnerBody] = Body,
			encode_quoted_printable(InnerBody);
		<<"base64">> ->
			[InnerBody] = Body,
			wrap_to_76(base64:encode(InnerBody));
		_ -> Body
	end.

wrap_to_76(String) ->
	[wrap_to_76(String, [])].

wrap_to_76(<<>>, Acc) ->
	list_to_binary(lists:reverse(Acc));
wrap_to_76(<<Head:76/binary, Tail/binary>>, Acc) ->
	wrap_to_76(Tail, [<<"\r\n">>, Head | Acc]);
wrap_to_76(Head, Acc) ->
	list_to_binary(lists:reverse([<<"\r\n">>, Head | Acc])).

encode_quoted_printable(Body) ->
	[encode_quoted_printable(Body, [], 0)].

encode_quoted_printable(Body, Acc, L) when L >= 75 ->
	LastLine = case string:str(Acc, "\n") of
		0 ->
			Acc;
		Index ->
			string:substr(Acc, 1, Index-1)
	end,
	%Len = length(LastLine),
	case string:str(LastLine, " ") of
		0 when L =:= 75 ->
			% uh-oh, no convienient whitespace, just cram a soft newline in
			encode_quoted_printable(Body, [$\n, $\r, $= | Acc], 0);
		1 when L =:= 75 ->
			% whitespace is the last character we wrote
			encode_quoted_printable(Body, [$\n, $\r, $= | Acc], 0);
		SIndex when (L - 75) < SIndex ->
			% okay, we can safely stick some whitespace in
			Prefix = string:substr(Acc, 1, SIndex-1),
			Suffix = string:substr(Acc, SIndex),
			NewAcc = lists:concat([Prefix, "\n\r=", Suffix]),
			encode_quoted_printable(Body, NewAcc, 0);
		_ ->
			% worst case, we're over 75 characters on the line
			% and there's no obvious break points, just stick one
			% in at position 75 and call it good. However, we have
			% to be very careful not to stick the soft newline in
			% the middle of an existing quoted-printable escape.

			% TODO - fix this to be less stupid
			I = 3, % assume we're at most 3 over our cutoff
			Prefix = string:substr(Acc, 1, I),
			Suffix = string:substr(Acc, I+1),
			NewAcc = lists:concat([Prefix, "\n\r=", Suffix]),
			encode_quoted_printable(Body, NewAcc, 0)
	end;
encode_quoted_printable(<<>>, Acc, _L) ->
	list_to_binary(lists:reverse(Acc));
encode_quoted_printable(<<$=, T/binary>> , Acc, L) ->
	encode_quoted_printable(T, [$D, $3, $= | Acc], L+3);
encode_quoted_printable(<<$\r, $\n, T/binary>> , Acc, _L) ->
	encode_quoted_printable(T, [$\n, $\r | Acc], 0);
encode_quoted_printable(<<H, T/binary>>, Acc, L) when H >= $!, H =< $< ->
	encode_quoted_printable(T, [H | Acc], L+1);
encode_quoted_printable(<<H, T/binary>>, Acc, L) when H >= $>, H =< $~ ->
	encode_quoted_printable(T, [H | Acc], L+1);
encode_quoted_printable(<<H, $\r, $\n, T/binary>>, Acc, _L) when H == $\s; H == $\t ->
	[[A, B]] = io_lib:format("~2.16.0B", [H]),
	encode_quoted_printable(T, [$\n, $\r, B, A, $= | Acc], 0);
encode_quoted_printable(<<H, T/binary>>, Acc, L) when H == $\s; H == $\t ->
	encode_quoted_printable(T, [H | Acc], L+1);
encode_quoted_printable(<<H, T/binary>>, Acc, L) ->
	[[A, B]] = io_lib:format("~2.16.0B", [H]),
	encode_quoted_printable(T, [B, A, $= | Acc], L+3).

get_default_encoding() ->
	<<"utf-8//IGNORE">>.

% convert some common invalid character names into the correct ones
fix_encoding(Encoding) when Encoding == <<"utf8">>; Encoding == <<"UTF8">> ->
	<<"UTF-8">>;
fix_encoding(Encoding) ->
	Encoding.


%% @doc Encode a binary or list according to RFC 2047. Input is
%% assumed to be in UTF-8 encoding.
rfc2047_utf8_encode(undefined) -> undefined;
rfc2047_utf8_encode(B) when is_binary(B) ->
	rfc2047_utf8_encode(binary_to_list(B));
rfc2047_utf8_encode([]) -> 
	[];
rfc2047_utf8_encode(Text) ->
    rfc2047_utf8_encode(Text, Text).

%% Don't escape when all characters are ASCII printable
rfc2047_utf8_encode([], Text) ->
    Text;
rfc2047_utf8_encode([H|T], Text) when H >= 32 andalso H =< 126 ->
    rfc2047_utf8_encode(T, Text);
rfc2047_utf8_encode(_, Text) ->
    "=?UTF-8?Q?" ++ rfc2047_utf8_encode(Text, [], 0) ++ "?=".

rfc2047_utf8_encode([], Acc, _WordLen) ->
    lists:reverse(Acc);
rfc2047_utf8_encode(T, Acc, WordLen) when WordLen >= 55 ->
    %% Make sure that the individual encoded words are not longer than 76 chars (including charset etc)
    rfc2047_utf8_encode(T, [$?,$Q,$?,$8,$-,$F,$T,$U,$?,$=,32,10,13,$=,$?|Acc], 0);
rfc2047_utf8_encode([C|T], Acc, WordLen) when C > 32 andalso C < 127 andalso C /= 32 
    andalso C /= $? andalso C /= $_ andalso C /= $= andalso C /= $. ->
    rfc2047_utf8_encode(T, [C|Acc], WordLen+1);
rfc2047_utf8_encode([C|T], Acc, WordLen) ->
    rfc2047_utf8_encode(T, [hex(C rem 16), hex(C div 16), $= | Acc], WordLen+3).

hex(N) when N >= 10 -> N + $A - 10;
hex(N) -> N + $0.


-ifdef(TEST).

parse_with_comments_test_() ->
	[
		{"bleh",
			fun() ->
					?assertEqual(<<"1.0">>, parse_with_comments(<<"1.0">>)),
					?assertEqual(<<"1.0">>, parse_with_comments(<<"1.0  (produced by MetaSend Vx.x)">>)),
					?assertEqual(<<"1.0">>, parse_with_comments(<<"(produced by MetaSend Vx.x) 1.0">>)),
					?assertEqual(<<"1.0">>, parse_with_comments(<<"1.(produced by MetaSend Vx.x)0">>))
			end
		},
		{"comments that parse as empty",
			fun() ->
					?assertEqual(<<>>, parse_with_comments(<<"(comment (nested (deeply)) (and (oh no!) again))">>)),
					?assertEqual(<<>>, parse_with_comments(<<"(\\)\\\\)">>)),
					?assertEqual(<<>>, parse_with_comments(<<"(by way of Whatever <redir@my.org>)    (generated by Eudora)">>))
			end
		},
		{"some more",
			fun() ->
					?assertEqual(<<":sysmail@  group. org, Muhammed. Ali @Vegas.WBA">>, parse_with_comments(<<"\":sysmail\"@  group. org, Muhammed.(the greatest) Ali @(the)Vegas.WBA">>)),
					?assertEqual(<<"Pete <pete@silly.test>">>, parse_with_comments(<<"Pete(A wonderful \\) chap) <pete(his account)@silly.test(his host)>">>))
			end
		},
		{"non list values",
			fun() ->
					?assertEqual(undefined, parse_with_comments(undefined)),
					?assertEqual(17, parse_with_comments(17))
			end
		},
		{"Parens within quotes ignored",
			fun() ->
				?assertEqual(<<"Height (from xkcd).eml">>, parse_with_comments(<<"\"Height (from xkcd).eml\"">>)),
				?assertEqual(<<"Height (from xkcd).eml">>, parse_with_comments(<<"\"Height \(from xkcd\).eml\"">>))
			end
		},
		{"Escaped quotes are handled correctly",
			fun() ->
					?assertEqual(<<"Hello \"world\"">>, parse_with_comments(<<"Hello \\\"world\\\"">>)),
					?assertEqual(<<"<boss@nil.test>, Giant; \"Big\" Box <sysservices@example.net>">>, parse_with_comments(<<"<boss@nil.test>, \"Giant; \\\"Big\\\" Box\" <sysservices@example.net>">>))
			end
		},
		{"backslash not part of a quoted pair",
			fun() ->
					?assertEqual(<<"AC \\ DC">>, parse_with_comments(<<"AC \\ DC">>)),
					?assertEqual(<<"AC  DC">>, parse_with_comments(<<"AC ( \\ ) DC">>))
			end
		},
		{"Unterminated quotes or comments",
			fun() ->
					?assertError(unterminated_quotes, parse_with_comments(<<"\"Hello there ">>)),
					?assertError(unterminated_quotes, parse_with_comments(<<"\"Hello there \\\"">>)),
					?assertError(unterminated_comment, parse_with_comments(<<"(Hello there ">>)),
					?assertError(unterminated_comment, parse_with_comments(<<"(Hello there \\\)">>))
			end
		}
	].
	
parse_content_type_test_() ->
	[
		{"parsing content types",
			fun() ->
					?assertEqual({<<"text">>, <<"plain">>, [{<<"charset">>, <<"us-ascii">>}]}, parse_content_type(<<"text/plain; charset=us-ascii (Plain text)">>)),
					?assertEqual({<<"text">>, <<"plain">>, [{<<"charset">>, <<"us-ascii">>}]}, parse_content_type(<<"text/plain; charset=\"us-ascii\"">>)),
					?assertEqual({<<"text">>, <<"plain">>, [{<<"charset">>, <<"us-ascii">>}]}, parse_content_type(<<"Text/Plain; Charset=\"us-ascii\"">>)),
					?assertEqual({<<"multipart">>, <<"mixed">>, [{<<"boundary">>, <<"----_=_NextPart_001_01C9DCAE.1F2CB390">>}]},
						parse_content_type(<<"multipart/mixed; boundary=\"----_=_NextPart_001_01C9DCAE.1F2CB390\"">>))
			end
		},
		{"parsing content type with a tab in it",
			fun() ->
					?assertEqual({<<"text">>, <<"plain">>, [{<<"charset">>, <<"us-ascii">>}]}, parse_content_type(<<"text/plain;\tcharset=us-ascii">>)),
					?assertEqual({<<"text">>, <<"plain">>, [{<<"charset">>, <<"us-ascii">>}, {<<"foo">>, <<"bar">>}]}, parse_content_type(<<"text/plain;\tcharset=us-ascii;\tfoo=bar">>))
			end
		},
		{"invalid content types",
			fun() ->
					?assertThrow(bad_content_type, parse_content_type(<<"text\\plain; charset=us-ascii">>)),
					?assertThrow(bad_content_type, parse_content_type(<<"text/plain; charset us-ascii">>))
				end
			}
	].

parse_content_disposition_test_() ->
	[
		{"parsing valid dispositions",
			fun() ->
					?assertEqual({<<"inline">>, []}, parse_content_disposition(<<"inline">>)),
					?assertEqual({<<"inline">>, []}, parse_content_disposition(<<"inline;">>)),
					?assertEqual({<<"attachment">>, [{<<"filename">>, <<"genome.jpeg">>}, {<<"modification-date">>, <<"Wed, 12 Feb 1997 16:29:51 -0500">>}]}, parse_content_disposition(<<"attachment; filename=genome.jpeg;modification-date=\"Wed, 12 Feb 1997 16:29:51 -0500\";">>)),
					?assertEqual({<<"text/plain">>, [{<<"charset">>, <<"us-ascii">>}]}, parse_content_disposition(<<"text/plain; charset=us-ascii (Plain text)">>))
			end
		},
		{"invalid dispositions",
			fun() ->
					?assertThrow(bad_disposition, parse_content_disposition(<<"inline; =bar">>)),
					?assertThrow(bad_disposition, parse_content_disposition(<<"inline; bar">>))
			end
		}
	].

various_parsing_test_() ->
	[
		{"split_body_by_boundary test",
			fun() ->
					?assertEqual([{[], <<"foo bar baz">>}], split_body_by_boundary_(<<"stuff\r\nfoo bar baz">>, <<"--bleh">>, [], [])),
					?assertEqual([{[], <<"foo\r\n">>}, {[], <<>>}, {[], <<>>}, {[], <<"bar baz">>}], split_body_by_boundary_(<<"stuff\r\nfoo\r\n--bleh\r\n--bleh\r\n--bleh-- stuff\r\nbar baz">>, <<"--bleh">>, [], [])),
					%?assertEqual([{[], []}, {[], []}, {[], "bar baz"}], split_body_by_boundary_("\r\n--bleh\r\n--bleh\r\n", "--bleh", [], [])),
					%?assertMatch([{"text", "plain", [], _,"foo\r\n"}], split_body_by_boundary("stuff\r\nfoo\r\n--bleh\r\n--bleh\r\n--bleh-- stuff\r\nbar baz", "--bleh", "1.0", []))
					?assertEqual({[], <<"foo: bar\r\n">>}, parse_headers(<<"\r\nfoo: bar\r\n">>)),
					?assertEqual({[{<<"foo">>, <<"barbaz">>}], <<>>}, parse_headers(<<"foo: bar\r\n baz\r\n">>)),
					?assertEqual({[], <<" foo bar baz\r\nbam">>}, parse_headers(<<"\sfoo bar baz\r\nbam">>)),
					ok
			end
		},
		{"Headers with non-ASCII characters",
			fun() ->
					?assertEqual({[{<<"foo">>, <<"bar ?? baz">>}], <<>>}, parse_headers(<<"foo: bar ø baz\r\n">>)),
					?assertEqual({[], <<"bär: bar baz\r\n">>}, parse_headers(<<"bär: bar baz\r\n">>))
			end
		},
		{"Headers with tab characters",
			fun() ->
					?assertEqual({[{<<"foo">>, <<"bar		baz">>}], <<>>}, parse_headers(<<"foo: bar		baz\r\n">>))
			end
		}

	].

-define(IMAGE_MD5, <<110,130,37,247,39,149,224,61,114,198,227,138,113,4,198,60>>).

parse_example_mails_test_() ->
	Getmail = fun(File) ->
		{ok, Email} = file:read_file(string:concat("../testdata/", File)),
		%Email = binary_to_list(Bin),
		decode(Email)
	end,
	[
		{"parse a plain text email",
			fun() ->
				Decoded = Getmail("Plain-text-only.eml"),
				?assertEqual(5, tuple_size(Decoded)),
				{Type, SubType, _Headers, _Properties, Body} = Decoded,
				?assertEqual({<<"text">>, <<"plain">>}, {Type, SubType}),
				?assertEqual(<<"This message contains only plain text.\r\n">>, Body)
			end
		},
		{"parse a plain text email with no content type",
			fun() ->
				Decoded = Getmail("Plain-text-only-no-content-type.eml"),
				?assertEqual(5, tuple_size(Decoded)),
				{Type, SubType, _Headers, _Properties, Body} = Decoded,
				?assertEqual({<<"text">>, <<"plain">>}, {Type, SubType}),
				?assertEqual(<<"This message contains only plain text.\r\n">>, Body)
			end
		},
		{"parse a plain text email with no MIME header",
			fun() ->
				{Type, SubType, _Headers, _Properties, Body} =
					Getmail("Plain-text-only-no-MIME.eml"),
				?assertEqual({<<"text">>, <<"plain">>}, {Type, SubType}),
				?assertEqual(<<"This message contains only plain text.\r\n">>, Body)
			end
		},
		{"parse an email that says it is multipart but contains no boundaries",
			fun() ->
					?assertError(missing_boundary, Getmail("Plain-text-only-with-boundary-header.eml"))
			end
		},
		{"parse a multipart email with no MIME header",
			fun() ->
					?assertError(non_mime_multipart, Getmail("rich-text-no-MIME.eml"))
			end
		},
		{"rich text",
			fun() ->
				%% pardon my naming here.  apparently 'rich text' in mac mail
				%% means 'html'.
				Decoded = Getmail("rich-text.eml"),
				?assertEqual(5, tuple_size(Decoded)),
				{Type, SubType, _Headers, _Properties, Body} = Decoded,
				?assertEqual({<<"multipart">>, <<"alternative">>}, {Type, SubType}),
				?assertEqual(2, length(Body)),
				[Plain, Html] = Body,
				?assertEqual({5, 5}, {tuple_size(Plain), tuple_size(Html)}),
				?assertMatch({<<"text">>, <<"plain">>, _, _, <<"This message contains rich text.">>}, Plain),
				?assertMatch({<<"text">>, <<"html">>, _, _, <<"<html><body style=\"word-wrap: break-word; -webkit-nbsp-mode: space; -webkit-line-break: after-white-space; \"><b>This </b><i>message </i><span class=\"Apple-style-span\" style=\"text-decoration: underline;\">contains </span>rich text.</body></html>">>}, Html)
			end
		},
		{"rich text no boundary",
			fun() ->
				?assertError(no_boundary, Getmail("rich-text-no-boundary.eml"))
			end
		},
		{"rich text missing first boundary",
			fun() ->
				% TODO - should we handle this more elegantly?
				Decoded = Getmail("rich-text-missing-first-boundary.eml"),
				?assertEqual(5, tuple_size(Decoded)),
				{Type, SubType, _Headers, _Properties, Body} = Decoded,
				?assertEqual({<<"multipart">>, <<"alternative">>}, {Type, SubType}),
				?assertEqual(1, length(Body)),
				[Html] = Body,
				?assertEqual(5, tuple_size(Html)),
				?assertMatch({<<"text">>, <<"html">>, _, _, <<"<html><body style=\"word-wrap: break-word; -webkit-nbsp-mode: space; -webkit-line-break: after-white-space; \"><b>This </b><i>message </i><span class=\"Apple-style-span\" style=\"text-decoration: underline;\">contains </span>rich text.</body></html>">>}, Html)
			end
		},
		{"rich text missing last boundary",
			fun() ->
				?assertError(missing_last_boundary, Getmail("rich-text-missing-last-boundary.eml"))
			end
		},
		{"rich text wrong last boundary",
			fun() ->
				?assertError(missing_last_boundary, Getmail("rich-text-broken-last-boundary.eml"))
			end
		},
		{"rich text missing text content type",
			fun() ->
				%% pardon my naming here.  apparently 'rich text' in mac mail
				%% means 'html'.
				Decoded = Getmail("rich-text-no-text-contenttype.eml"),
				?assertEqual(5, tuple_size(Decoded)),
				{Type, SubType, _Headers, _Properties, Body} = Decoded,
				?assertEqual({<<"multipart">>, <<"alternative">>}, {Type, SubType}),
				?assertEqual(2, length(Body)),
				[Plain, Html] = Body,
				?assertEqual({5, 5}, {tuple_size(Plain), tuple_size(Html)}),
				?assertMatch({<<"text">>, <<"plain">>, _, _, <<"This message contains rich text.">>}, Plain),
				?assertMatch({<<"text">>, <<"html">>, _, _, <<"<html><body style=\"word-wrap: break-word; -webkit-nbsp-mode: space; -webkit-line-break: after-white-space; \"><b>This </b><i>message </i><span class=\"Apple-style-span\" style=\"text-decoration: underline;\">contains </span>rich text.</body></html>">>}, Html)
			end
		},
		{"text attachment only",
			fun() ->
				Decoded = Getmail("text-attachment-only.eml"),
				?assertEqual(5, tuple_size(Decoded)),
				{Type, SubType, _Headers, _Properties, Body} = Decoded,
				?assertEqual({<<"multipart">>, <<"mixed">>}, {Type, SubType}),
				?assertEqual(1, length(Body)),
				Rich = <<"{\\rtf1\\ansi\\ansicpg1252\\cocoartf949\\cocoasubrtf460\r\n{\\fonttbl\\f0\\fswiss\\fcharset0 Helvetica;}\r\n{\\colortbl;\\red255\\green255\\blue255;}\r\n\\margl1440\\margr1440\\vieww9000\\viewh8400\\viewkind0\r\n\\pard\\tx720\\tx1440\\tx2160\\tx2880\\tx3600\\tx4320\\tx5040\\tx5760\\tx6480\\tx7200\\tx7920\\tx8640\\ql\\qnatural\\pardirnatural\r\n\r\n\\f0\\fs24 \\cf0 This is a basic rtf file.}">>,
				?assertMatch([{<<"text">>, <<"rtf">>, _, _, Rich}], Body)
			end
		},
		{"image attachment only",
			fun() ->
				Decoded = Getmail("image-attachment-only.eml"),
				?assertEqual(5, tuple_size(Decoded)),
				{Type, SubType, _Headers, _Properties, Body} = Decoded,
				?assertEqual({<<"multipart">>, <<"mixed">>}, {Type, SubType}),
				?assertEqual(1, length(Body)),
				?assertMatch([{<<"image">>, <<"jpeg">>, _, _, _}], Body),
				[H | _] = Body,
				[{<<"image">>, <<"jpeg">>, _, Parameters, _Image}] = Body,
				?assertEqual(?IMAGE_MD5, erlang:md5(element(5, H))),
				?assertEqual(<<"inline">>, proplists:get_value(<<"disposition">>, Parameters)),
				?assertEqual(<<"chili-pepper.jpg">>, proplists:get_value(<<"filename">>, proplists:get_value(<<"disposition-params">>, Parameters))),
				?assertEqual(<<"chili-pepper.jpg">>, proplists:get_value(<<"name">>, proplists:get_value(<<"content-type-params">>, Parameters)))
			end
		},
		{"message attachment only",
			fun() ->
				Decoded = Getmail("message-as-attachment.eml"),
				?assertMatch({<<"multipart">>, <<"mixed">>, _, _, _}, Decoded),
				[Body] = element(5, Decoded),
				?assertMatch({<<"message">>, <<"rfc822">>, _, _, _}, Body),
				Subbody = element(5, Body),
				?assertMatch({<<"text">>, <<"plain">>, _, _, _}, Subbody),
				?assertEqual(<<"This message contains only plain text.\r\n">>, element(5, Subbody))
			end
		},
		{"message, image, and rtf attachments.",
			fun() ->
				Decoded = Getmail("message-image-text-attachments.eml"),
				?assertMatch({<<"multipart">>, <<"mixed">>, _, _, _}, Decoded),
				?assertEqual(3, length(element(5, Decoded))),
				[Message, Rtf, Image] = element(5, Decoded),
				?assertMatch({<<"message">>, <<"rfc822">>, _, _, _}, Message),
				Submessage = element(5, Message),
				?assertMatch({<<"text">>, <<"plain">>, _, _, <<"This message contains only plain text.\r\n">>}, Submessage),
				
				?assertMatch({<<"text">>, <<"rtf">>, _, _, _}, Rtf),
				?assertEqual(<<"{\\rtf1\\ansi\\ansicpg1252\\cocoartf949\\cocoasubrtf460\r\n{\\fonttbl\\f0\\fswiss\\fcharset0 Helvetica;}\r\n{\\colortbl;\\red255\\green255\\blue255;}\r\n\\margl1440\\margr1440\\vieww9000\\viewh8400\\viewkind0\r\n\\pard\\tx720\\tx1440\\tx2160\\tx2880\\tx3600\\tx4320\\tx5040\\tx5760\\tx6480\\tx7200\\tx7920\\tx8640\\ql\\qnatural\\pardirnatural\r\n\r\n\\f0\\fs24 \\cf0 This is a basic rtf file.}">>, element(5, Rtf)),
				
				?assertMatch({<<"image">>, <<"jpeg">>, _, _, _}, Image),
				?assertEqual(?IMAGE_MD5, erlang:md5(element(5, Image)))				
			end
		},
		{"Outlook 2007 with leading tabs in quoted-printable.",
			fun() ->
				Decoded = Getmail("outlook-2007.eml"),
				?assertMatch({<<"multipart">>, <<"alternative">>, _, _, _}, Decoded)
			end
		},
		{"The gamut",
			fun() ->
				% multipart/alternative
				%	text/plain
				%	multipart/mixed
				%		text/html
				%		message/rf822
				%			multipart/mixed
				%				message/rfc822
				%					text/plain
				%		text/html
				%		message/rtc822
				%			text/plain
				%		text/html
				%		image/jpeg
				%		text/html
				%		text/rtf
				%		text/html
				Decoded = Getmail("the-gamut.eml"),
				?assertMatch({<<"multipart">>, <<"alternative">>, _, _, _}, Decoded),
				?assertEqual(2, length(element(5, Decoded))),
				[Toptext, Topmultipart] = element(5, Decoded),
				?assertMatch({<<"text">>, <<"plain">>, _, _, _}, Toptext),
				?assertEqual(<<"This is rich text.\r\n\r\nThe list is html.\r\n\r\nAttchments:\r\nan email containing an attachment of an email.\r\nan email of only plain text.\r\nan image\r\nan rtf file.\r\n">>, element(5, Toptext)),
				?assertEqual(9, length(element(5, Topmultipart))),
				[Html, Messagewithin, _Brhtml, _Message, _Brhtml, Image, _Brhtml, Rtf, _Brhtml] = element(5, Topmultipart),
				?assertMatch({<<"text">>, <<"html">>, _, _, _}, Html),
				?assertEqual(<<"<html><body style=\"word-wrap: break-word; -webkit-nbsp-mode: space; -webkit-line-break: after-white-space; \"><b>This</b> is <i>rich</i> text.<div><br></div><div>The list is html.</div><div><br></div><div>Attchments:</div><div><ul class=\"MailOutline\"><li>an email containing an attachment of an email.</li><li>an email of only plain text.</li><li>an image</li><li>an rtf file.</li></ul></div><div></div></body></html>">>, element(5, Html)),
				
				?assertMatch({<<"message">>, <<"rfc822">>, _, _, _}, Messagewithin),
				%?assertEqual(1, length(element(5, Messagewithin))),
				?assertMatch({<<"multipart">>, <<"mixed">>, _, _, [{<<"message">>, <<"rfc822">>, _, _, {<<"text">>, <<"plain">>, _, _, <<"This message contains only plain text.\r\n">>}}]}, element(5, Messagewithin)),
				
				?assertMatch({<<"image">>, <<"jpeg">>, _, _, _}, Image),
				?assertEqual(?IMAGE_MD5, erlang:md5(element(5, Image))),
				
				?assertMatch({<<"text">>, <<"rtf">>, _, _, _}, Rtf),
				?assertEqual(<<"{\\rtf1\\ansi\\ansicpg1252\\cocoartf949\\cocoasubrtf460\r\n{\\fonttbl\\f0\\fswiss\\fcharset0 Helvetica;}\r\n{\\colortbl;\\red255\\green255\\blue255;}\r\n\\margl1440\\margr1440\\vieww9000\\viewh8400\\viewkind0\r\n\\pard\\tx720\\tx1440\\tx2160\\tx2880\\tx3600\\tx4320\\tx5040\\tx5760\\tx6480\\tx7200\\tx7920\\tx8640\\ql\\qnatural\\pardirnatural\r\n\r\n\\f0\\fs24 \\cf0 This is a basic rtf file.}">>, element(5, Rtf))
				
			end
		},
		{"Plain text and 2 identical attachments",
			fun() ->
				Decoded = Getmail("plain-text-and-two-identical-attachments.eml"),
				?assertMatch({<<"multipart">>, <<"mixed">>, _, _, _}, Decoded),
				?assertEqual(3, length(element(5, Decoded))),
				[Plain, Attach1, Attach2] = element(5, Decoded),
				?assertEqual(Attach1, Attach2),
				?assertMatch({<<"text">>, <<"plain">>, _, _, _}, Plain),
				?assertEqual(<<"This message contains only plain text.\r\n">>, element(5, Plain))
			end
		},
		{"no \\r\\n before first boundary",
			fun() ->
				{ok, Bin} = file:read_file("../testdata/html.eml"),
				Decoded = decode(Bin),
				?assertEqual(2, length(element(5, Decoded)))
			end
		},
<<<<<<< HEAD
		{"permissive malformed folded multibyte header decoder",
			fun() ->
				{_, _, Headers, _, Body} = Getmail("malformed-folded-multibyte-header.eml"),
				?assertEqual(<<"Hello world\n">>, Body),
				?assertEqual(<<"NOD32 Smart Security - бесплатная лицензия">>,
							proplists:get_value(<<"Subject">>, Headers))
			end
		},
=======
>>>>>>> 0595a24d
		{"decode headers of multipart messages",
			fun() ->
				{<<"multipart">>, _, _, _, [Inline, Attachment]} = Getmail("utf-attachment-name.eml"),
				{<<"text">>, _, _, _, InlineBody} = Inline,
				{<<"text">>, _, _, ContentHeaders, _AttachmentBody} = Attachment,
				ContentTypeName = proplists:get_value(
									<<"name">>, proplists:get_value(
												  <<"content-type-params">>, ContentHeaders)),
				DispositionName = proplists:get_value(
									<<"filename">>, proplists:get_value(
													  <<"disposition-params">>, ContentHeaders)),

				?assertEqual(<<"Hello\r\n">>, InlineBody),
				?assert(ContentTypeName == DispositionName),
<<<<<<< HEAD
				?assertEqual(<<"тестовый файл.txt">>, ContentTypeName),
				?assertEqual(<<"тестовый файл.txt">>, DispositionName)
=======
				% Take the filename as a literal, to prevent character set issues with Erlang
				% In utf-8 the filename is:"тестовый файл.txt"
				Filename = <<209,130,208,181,209,129,209,130,208,190,208,178,209,139,208,185,32,209,132,208,176,208,185,208,187,46,116,120,116>>,
				?assertEqual(Filename, ContentTypeName),
				?assertEqual(Filename, DispositionName)
>>>>>>> 0595a24d
			end
		},
		{"testcase1",
			fun() ->
				Multipart = <<"multipart">>,
				Alternative = <<"alternative">>,
				Related = <<"related">>,
				Mixed = <<"mixed">>,
				Text = <<"text">>,
				Html = <<"html">>,
				Plain = <<"plain">>,
				Message = <<"message">>,
				Ref822 = <<"rfc822">>,
				Image = <<"image">>,
				Jpeg = <<"jpeg">>,
				%Imagemd5 = <<69,175,198,78,52,72,6,233,147,22,50,137,128,180,169,50>>,
				Imagemd5 = <<179,151,42,139,78,14,182,78,24,160,123,221,217,14,141,5>>,
				Decoded = Getmail("testcase1"),
				?assertMatch({Multipart, Mixed, _, _, [_, _]}, Decoded),
				[Multi1, Message1] = element(5, Decoded),
				?assertMatch({Multipart, Alternative, _, _, [_, _]}, Multi1),
				[Plain1, Html1] = element(5, Multi1),
				?assertMatch({Text, Plain, _, _, _}, Plain1),
				?assertMatch({Text, Html, _, _, _}, Html1),
				?assertMatch({Message, Ref822, _, _, _}, Message1),
				Multi2 = element(5, Message1),
				?assertMatch({Multipart, Alternative, _, _, [_, _]}, Multi2),
				[Plain2, Related1] = element(5, Multi2),
				?assertMatch({Text, Plain, _, _, _}, Plain2),
				?assertMatch({Multipart, Related, _, _, [_, _]}, Related1),
				[Html2, Image1] = element(5, Related1),
				?assertMatch({Text, Html, _, _, _}, Html2),
				?assertMatch({Image, Jpeg, _, _, _}, Image1),
				Resimage = erlang:md5(element(5, Image1)),
				?assertEqual(Imagemd5, Resimage)
			end
		},
		{"testcase2",
			fun() ->
				Multipart = <<"multipart">>,
				Alternative = <<"alternative">>,
				Mixed = <<"mixed">>,
				Text = <<"text">>,
				Html = <<"html">>,
				Plain = <<"plain">>,
				Message = <<"message">>,
				Ref822 = <<"rfc822">>,
				Application = <<"application">>,
				Octetstream = <<"octet-stream">>,
				Decoded = Getmail("testcase2"),
				?assertMatch({Multipart, Mixed, _, _, [_, _, _]}, Decoded),
				[Plain1, Stream1, Message1] = element(5, Decoded),
				?assertMatch({Text, Plain, _, _, _}, Plain1),
				?assertMatch({Application, Octetstream, _, _, _}, Stream1),
				?assertMatch({Message, Ref822, _, _, _}, Message1),
				Multi1 = element(5, Message1),
				?assertMatch({Multipart, Alternative, _, _, [_, _]}, Multi1),
				[Plain2, Html1] = element(5, Multi1),
				?assertMatch({Text, Plain, _, _, _}, Plain2),
				?assertMatch({Text, Html, _, _, _}, Html1)
			end
		}
	].

decode_quoted_printable_test_() ->
	[
		{"bleh",
			fun() ->
					?assertEqual("!", decode_quoted_printable_line(<<"=21">>, "")),
					?assertEqual("!!", decode_quoted_printable_line(<<"=21=21">>, "")),
					?assertEqual("=:=", decode_quoted_printable_line(<<"=3D:=3D">>, "")),
					?assertEqual("Thequickbrownfoxjumpedoverthelazydog.", decode_quoted_printable_line(<<"Thequickbrownfoxjumpedoverthelazydog.">>, ""))
			end
		},
		{"lowercase bleh",
			fun() ->
					?assertEqual("=:=", decode_quoted_printable_line(<<"=3d:=3d">>, ""))
			end
		},
		{"input with spaces",
			fun() ->
					?assertEqual("The quick brown fox jumped over the lazy dog.", decode_quoted_printable_line(<<"The quick brown fox jumped over the lazy dog.">>, ""))
			end
		},
		{"input with tabs",
			fun() ->
					?assertEqual("The\tquick brown fox jumped over\tthe lazy dog.", decode_quoted_printable_line(<<"The\tquick brown fox jumped over\tthe lazy dog.">>, ""))
			end
		},
		{"input with trailing spaces",
			fun() ->
					?assertEqual("The quick brown fox jumped over the lazy dog.", decode_quoted_printable_line(<<"The quick brown fox jumped over the lazy dog.       ">>, ""))
			end
		},
		{"input with non-strippable trailing whitespace",
			fun() ->
					?assertEqual("The quick brown fox jumped over the lazy dog.        ", decode_quoted_printable_line(<<"The quick brown fox jumped over the lazy dog.       =20">>, "")),
					?assertEqual("The quick brown fox jumped over the lazy dog.       \t", decode_quoted_printable_line(<<"The quick brown fox jumped over the lazy dog.       =09">>, "")),
					?assertEqual("The quick brown fox jumped over the lazy dog.\t \t \t \t ", decode_quoted_printable_line(<<"The quick brown fox jumped over the lazy dog.\t \t \t =09=20">>, "")),
					?assertEqual("The quick brown fox jumped over the lazy dog.\t \t \t \t ", decode_quoted_printable_line(<<"The quick brown fox jumped over the lazy dog.\t \t \t =09=20\t                  \t">>, ""))
			end
		},
		{"input with trailing tabs",
			fun() ->
					?assertEqual("The quick brown fox jumped over the lazy dog.", decode_quoted_printable_line(<<"The quick brown fox jumped over the lazy dog.\t\t\t\t\t">>, ""))
			end
		},
		{"soft new line",
			fun() ->
					?assertEqual("The quick brown fox jumped over the lazy dog.       ", decode_quoted_printable_line(<<"The quick brown fox jumped over the lazy dog.       =">>, ""))
			end
		},
		{"soft new line with trailing whitespace",
			fun() ->
					?assertEqual("The quick brown fox jumped over the lazy dog.       ", decode_quoted_printable_line(<<"The quick brown fox jumped over the lazy dog.       =  	">>, ""))
			end
		},
		{"multiline stuff",
			fun() ->
					?assertEqual(<<"Now's the time for all folk to come to the aid of their country.">>, decode_quoted_printable(<<"Now's the time =\r\nfor all folk to come=\r\n to the aid of their country.">>)),
					?assertEqual(<<"Now's the time\r\nfor all folk to come\r\n to the aid of their country.">>, decode_quoted_printable(<<"Now's the time\r\nfor all folk to come\r\n to the aid of their country.">>)),
					?assertEqual(<<"hello world">>, decode_quoted_printable(<<"hello world">>)),
					?assertEqual(<<"hello\r\n\r\nworld">>, decode_quoted_printable(<<"hello\r\n\r\nworld">>))
			end
		},
		{"invalid input",
			fun() ->
					?assertThrow(badchar, decode_quoted_printable_line(<<"=21=G1">>, "")),
					?assertThrow(badchar, decode_quoted_printable(<<"=21=D1 = g ">>))
			end
		},
		{"out of range characters should be stripped",
			fun() ->
				% character 150 is en-dash in windows 1252
				?assertEqual(<<"Foo  bar">>, decode_body(<<"quoted-printable">>, <<"Foo ", 150, " bar">>, "US-ASCII", "UTF-8//IGNORE"))
			end
		},
		{"out of range character in alternate charset should be converted",
			fun() ->
				% character 150 is en-dash in windows 1252
				?assertEqual(<<"Foo ", 226, 128, 147, " bar">>, decode_body(<<"quoted-printable">>, <<"Foo ",150," bar">>, "Windows-1252", "UTF-8//IGNORE"))
			end
		},
		{"out of range character in alternate charset with no destination encoding should be stripped",
			fun() ->
				% character 150 is en-dash in windows 1252
				?assertEqual(<<"Foo  bar">>, decode_body(<<"quoted-printable">>, <<"Foo ",150," bar">>, "Windows-1252", none))
			end
		},
		{"out of range character in alternate charset with no source encoding should be stripped",
			fun() ->
				% character 150 is en-dash in windows 1252
				?assertEqual(<<"Foo  bar">>, decode_body(<<"quoted-printable">>, <<"Foo ",150," bar">>, undefined, "UTF-8"))
			end
		},
		{"almost correct chatsets should work, eg. 'UTF8' instead of 'UTF-8'",
			fun() ->
				% character 150 is en-dash in windows 1252
				?assertEqual(<<"Foo  bar">>, decode_body(<<"quoted-printable">>, <<"Foo  bar">>, <<"UTF8">>, "UTF-8")),
				?assertEqual(<<"Foo  bar">>, decode_body(<<"quoted-printable">>, <<"Foo  bar">>, <<"utf8">>, "UTF-8"))
			end
		}
	].

encode_quoted_printable_test_() ->
	[
		{"bleh",
			fun() ->
					?assertEqual(<<"!">>, encode_quoted_printable(<<"!">>, [], 0)),
					?assertEqual(<<"!!">>, encode_quoted_printable(<<"!!">>, [], 0)),
					?assertEqual(<<"=3D:=3D">>, encode_quoted_printable(<<"=:=">>, [], 0)),
					?assertEqual(<<"Thequickbrownfoxjumpedoverthelazydog.">>,
						encode_quoted_printable(<<"Thequickbrownfoxjumpedoverthelazydog.">>, [], 0))
			end
		},
		{"input with spaces",
			fun() ->
					?assertEqual(<<"The quick brown fox jumped over the lazy dog.">>,
						encode_quoted_printable(<<"The quick brown fox jumped over the lazy dog.">>, "", 0))
			end
		},
		{"input with tabs",
			fun() ->
					?assertEqual(<<"The\tquick brown fox jumped over\tthe lazy dog.">>,
						encode_quoted_printable(<<"The\tquick brown fox jumped over\tthe lazy dog.">>, "", 0))
			end
		},
		{"input with trailing spaces",
			fun() ->
					?assertEqual(<<"The quick brown fox jumped over the lazy dog.      =20\r\n">>,
						encode_quoted_printable(<<"The quick brown fox jumped over the lazy dog.       \r\n">>, "", 0))
			end
		},
		{"input with non-ascii characters",
			fun() ->
					?assertEqual(<<"There's some n=F8n-=E1scii st=FCff in here\r\n">>,
						encode_quoted_printable(<<"There's some n", 248, "n-", 225,"scii st", 252, "ff in here\r\n">>, "", 0))
			end
		},
		{"input with invisible non-ascii characters",
			fun() ->
					?assertEqual(<<"There's some stuff=C2=A0in=C2=A0here\r\n">>,
						encode_quoted_printable(<<"There's some stuff in here\r\n">>, "", 0))
			end
		},
		{"add soft newlines",
			fun() ->
					?assertEqual(<<"The quick brown fox jumped over the lazy dog. The quick brown fox jumped =\r\nover the lazy dog.">>,
						encode_quoted_printable(<<"The quick brown fox jumped over the lazy dog. The quick brown fox jumped over the lazy dog.">>, "", 0)),
					?assertEqual(<<"The_quick_brown_fox_jumped_over_the_lazy_dog._The_quick_brown_fox_jumped_ov=\r\ner_the_lazy_dog.">>,
						encode_quoted_printable(<<"The_quick_brown_fox_jumped_over_the_lazy_dog._The_quick_brown_fox_jumped_over_the_lazy_dog.">>, "", 0)),
					?assertEqual(<<"The_quick_brown_fox_jumped_over_the_lazy_dog._The_quick_brown_fox_jumped_o=\r\n=3Dver_the_lazy_dog.">>,
						encode_quoted_printable(<<"The_quick_brown_fox_jumped_over_the_lazy_dog._The_quick_brown_fox_jumped_o=ver_the_lazy_dog.">>, "", 0)),
					?assertEqual(<<"The_quick_brown_fox_jumped_over_the_lazy_dog._The_quick_brown_fox_jumped_=\r\n=3Dover_the_lazy_dog.">>,
						encode_quoted_printable(<<"The_quick_brown_fox_jumped_over_the_lazy_dog._The_quick_brown_fox_jumped_=over_the_lazy_dog.">>, "", 0)),
					?assertEqual(<<"The_quick_brown_fox_jumped_over_the_lazy_dog._The_quick_brown_fox_jumped_o =\r\nver_the_lazy_dog.">>,
						encode_quoted_printable(<<"The_quick_brown_fox_jumped_over_the_lazy_dog._The_quick_brown_fox_jumped_o ver_the_lazy_dog.">>, "", 0))
			end
		},
		{"newline craziness",
			fun() ->
					?assertEqual(<<"foo ba=\r\nr\r\nThe quick brown fox jumped over the lazy dog.      =20\r\n">>,
						encode_quoted_printable(<<"The quick brown fox jumped over the lazy dog.       \r\n">>, "\n\rrab oof", 78))
			end
		}
	].

encode_parameter_test_() ->
	[
		{"Token",
			fun() ->
				?assertEqual([[<<"a">>, $=, <<"abcdefghijklmnopqrstuvwxyz$%&*#!">>]],
				    encode_parameters([{<<"a">>, <<"abcdefghijklmnopqrstuvwxyz$%&*#!">>}]))
			end
		},
		{"TSpecial",
			fun() ->
				Special = " ()<>@,;:/[]?=",
				[
    				?assertEqual([[<<"a">>, $=, $", <<C>>, $"]], encode_parameters([{<<"a">>, <<C>>}]))
					|| C <- Special
				],
				?assertEqual([[<<"a">>, $=, $", <<$\\,$">>, $"]], encode_parameters([{<<"a">>, <<$">>}])),
				?assertEqual([[<<"a">>, $=, $", <<$\\,$\\>>, $"]], encode_parameters([{<<"a">>, <<$\\>>}]))
			end
		}
	].

rfc2047_decode_test_() ->
	[
		{"Simple tests",
			fun() ->
					?assertEqual(<<"Keith Moore <moore@cs.utk.edu>">>, decode_header(<<"=?US-ASCII?Q?Keith_Moore?= <moore@cs.utk.edu>">>, "utf-8")),
					?assertEqual(<<"Keld Jørn Simonsen <keld@dkuug.dk>">>, decode_header(<<"=?ISO-8859-1?Q?Keld_J=F8rn_Simonsen?= <keld@dkuug.dk>">>, "utf-8")),
					?assertEqual(<<"Olle Järnefors <ojarnef@admin.kth.se>">>, decode_header(<<"=?ISO-8859-1?Q?Olle_J=E4rnefors?= <ojarnef@admin.kth.se>">>, "utf-8")),
					?assertEqual(<<"André Pirard <PIRARD@vm1.ulg.ac.be>">>, decode_header(<<"=?ISO-8859-1?Q?Andr=E9?= Pirard <PIRARD@vm1.ulg.ac.be>">>, "utf-8"))
			end
		},
		{"encoded words seperated by whitespace should have whitespace removed",
			fun() ->
					?assertEqual(<<"If you can read this you understand the example.">>, decode_header(<<"=?ISO-8859-1?B?SWYgeW91IGNhbiByZWFkIHRoaXMgeW8=?= =?ISO-8859-2?B?dSB1bmRlcnN0YW5kIHRoZSBleGFtcGxlLg==?=">>, "utf-8")),
					?assertEqual(<<"ab">>, decode_header(<<"=?ISO-8859-1?Q?a?= =?ISO-8859-1?Q?b?=">>, "utf-8")),
					?assertEqual(<<"ab">>, decode_header(<<"=?ISO-8859-1?Q?a?=  =?ISO-8859-1?Q?b?=">>, "utf-8")),
					?assertEqual(<<"ab">>, decode_header(<<"=?ISO-8859-1?Q?a?=
		=?ISO-8859-1?Q?b?=">>, "utf-8"))
			end
		},
		{"underscores expand to spaces",
			fun() ->
					?assertEqual(<<"a b">>, decode_header(<<"=?ISO-8859-1?Q?a_b?=">>, "utf-8")),
					?assertEqual(<<"a b">>, decode_header(<<"=?ISO-8859-1?Q?a?= =?ISO-8859-2?Q?_b?=">>, "utf-8"))
			end
		},
		{"edgecases",
			fun() ->
					?assertEqual(<<"this is some text">>, decode_header(<<"=?iso-8859-1?q?this=20is=20some=20text?=">>, "utf-8")),
					?assertEqual(<<"=?iso-8859-1?q?this is some text?=">>, decode_header(<<"=?iso-8859-1?q?this is some text?=">>, "utf-8"))
			end
		},
		{"invalid character sequence handling",
			fun() ->
					?assertError({badmatch, {error, eilseq}}, decode_header(<<"=?us-ascii?B?dGhpcyBjb250YWlucyBhIGNvcHlyaWdodCCpIHN5bWJvbA==?=">>, "utf-8")),
					?assertEqual(<<"this contains a copyright  symbol">>, decode_header(<<"=?us-ascii?B?dGhpcyBjb250YWlucyBhIGNvcHlyaWdodCCpIHN5bWJvbA==?=">>, "utf-8//IGNORE")),
					?assertEqual(<<"this contains a copyright © symbol">>, decode_header(<<"=?iso-8859-1?B?dGhpcyBjb250YWlucyBhIGNvcHlyaWdodCCpIHN5bWJvbA==?=">>, "utf-8//IGNORE"))
			end
		},
		{"multiple unicode email addresses",
			fun() ->
					?assertEqual(<<"Jacek Złydach <jacek.zlydach@erlang-solutions.com>, chak de planet óóóó <jz@erlang-solutions.com>, Jacek Złydach <jacek.zlydach@erlang-solutions.com>, chak de planet óóóó <jz@erlang-solutions.com>">>, decode_header(<<"=?UTF-8?B?SmFjZWsgWsWCeWRhY2g=?= <jacek.zlydach@erlang-solutions.com>, =?UTF-8?B?Y2hhayBkZSBwbGFuZXQgw7PDs8Ozw7M=?= <jz@erlang-solutions.com>, =?UTF-8?B?SmFjZWsgWsWCeWRhY2g=?= <jacek.zlydach@erlang-solutions.com>, =?UTF-8?B?Y2hhayBkZSBwbGFuZXQgw7PDs8Ozw7M=?= <jz@erlang-solutions.com>">>, "utf-8"))
			end
		},
		{"decode something I encoded myself",
			fun() ->
				A = <<"Jacek Złydach <jacek.zlydach@erlang-solutions.com>">>,
				?assertEqual(A, decode_header(list_to_binary(rfc2047_utf8_encode(A)), "utf-8"))
			end
		}
	].

encoding_test_() ->
	[
		{"Simple email",
			fun() ->
					Email = {<<"text">>, <<"plain">>, [
							{<<"From">>, <<"me@example.com">>},
							{<<"To">>, <<"you@example.com">>},
							{<<"Subject">>, <<"This is a test">>},
							{<<"Message-ID">>, <<"<abcd@example.com>">>},
							{<<"MIME-Version">>, <<"1.0">>},
							{<<"Date">>, <<"Sun, 01 Nov 2009 14:44:47 +0200">>}],
						[{<<"content-type-params">>,
								[{<<"charset">>,<<"US-ASCII">>}],
								{<<"disposition">>,<<"inline">>}}],
						<<"This is a plain message">>},
					Result = <<"From: me@example.com\r\nTo: you@example.com\r\nSubject: This is a test\r\nMessage-ID: <abcd@example.com>\r\nMIME-Version: 1.0\r\nDate: Sun, 01 Nov 2009 14:44:47 +0200\r\n\r\nThis is a plain message">>,
					?assertEqual(Result, encode(Email))
			end
		},
		{"Email with UTF-8 characters",
			fun() ->
					Email = {<<"text">>, <<"plain">>, [
							{<<"Subject">>, <<"Fræderik Hølljen">>},
							{<<"From">>, <<"Fræderik Hølljen <me@example.com>">>},
							{<<"To">>, <<"you@example.com">>},
							{<<"Message-ID">>, <<"<abcd@example.com>">>},
							{<<"MIME-Version">>, <<"1.0">>},
							{<<"Date">>, <<"Sun, 01 Nov 2009 14:44:47 +0200">>}],
						[{<<"content-type-params">>,
								[{<<"charset">>,<<"US-ASCII">>}],
								{<<"disposition">>,<<"inline">>}}],
						<<"This is a plain message">>},
					Result = <<"Subject: =?UTF-8?Q?Fr=C3=A6derik=20H=C3=B8lljen?=\r\nFrom: =?UTF-8?Q?Fr=C3=A6derik=20H=C3=B8lljen?= <me@example.com>\r\nTo: you@example.com\r\nMessage-ID: <abcd@example.com>\r\nMIME-Version: 1.0\r\nDate: Sun, 01 Nov 2009 14:44:47 +0200\r\n\r\nThis is a plain message">>,
					?assertEqual(Result, encode(Email))
			end
		},
		{"multipart/alternative email",
			fun() ->
					Email = {<<"multipart">>, <<"alternative">>, [
							{<<"From">>, <<"me@example.com">>},
							{<<"To">>, <<"you@example.com">>},
							{<<"Subject">>, <<"This is a test">>},
							{<<"MIME-Version">>, <<"1.0">>},
							{<<"Content-Type">>,
								<<"multipart/alternative; boundary=wtf-123234234">>}],
						[{<<"content-type-params">>,
								[{<<"boundary">>, <<"wtf-123234234">>}]},
							{<<"disposition">>,<<"inline">>},
							{<<"disposition-params">>,[]}],
						[{<<"text">>,<<"plain">>,
								[{<<"Content-Type">>,
										<<"text/plain;charset=US-ASCII;format=flowed">>},
									{<<"Content-Transfer-Encoding">>,<<"7bit">>}],
								[{<<"content-type-params">>,
										[{<<"charset">>,<<"US-ASCII">>},
											{<<"format">>,<<"flowed">>}]},
									{<<"disposition">>,<<"inline">>},
									{<<"disposition-params">>,[]}],
								<<"This message contains rich text.">>},
							{<<"text">>,<<"html">>,
								[{<<"Content-Type">>,<<"text/html;charset=US-ASCII">>},
									{<<"Content-Transfer-Encoding">>,<<"7bit">>}],
								[{<<"content-type-params">>,
										[{<<"charset">>,<<"US-ASCII">>}]},
									{<<"disposition">>,<<"inline">>},
									{<<"disposition-params">>,[]}],
								<<"<html><body>This message also contains HTML</body></html>">>}]},
					Result = decode(encode(Email)),
					?assertMatch({<<"multipart">>, <<"alternative">>, _, _, [{<<"text">>,
									<<"plain">>, _, _, _}, {<<"text">>, <<"html">>, _, _, _}]},
						Result)
			end
		},
		{"multipart/alternative email with encoding",
			fun() ->
					Email = {<<"multipart">>, <<"alternative">>, [
							{<<"From">>, <<"me@example.com">>},
							{<<"To">>, <<"you@example.com">>},
							{<<"Subject">>, <<"This is a test">>},
							{<<"MIME-Version">>, <<"1.0">>},
							{<<"Content-Type">>,
								<<"multipart/alternative; boundary=wtf-123234234">>}],
						[{<<"content-type-params">>,
								[{<<"boundary">>, <<"wtf-123234234">>}]},
							{<<"disposition">>,<<"inline">>},
							{<<"disposition-params">>,[]}],
						[{<<"text">>,<<"plain">>,
								[{<<"Content-Type">>,
										<<"text/plain;charset=US-ASCII;format=flowed">>},
									{<<"Content-Transfer-Encoding">>,<<"quoted-printable">>}],
								[{<<"content-type-params">>,
										[{<<"charset">>,<<"US-ASCII">>},
											{<<"format">>,<<"flowed">>}]},
									{<<"disposition">>,<<"inline">>},
									{<<"disposition-params">>,[]}],
								<<"This message contains rich text.\r\n",
								"and is =quoted printable= encoded!">>},
							{<<"text">>,<<"html">>,
								[{<<"Content-Type">>,<<"text/html;charset=US-ASCII">>},
									{<<"Content-Transfer-Encoding">>,<<"base64">>}],
								[{<<"content-type-params">>,
										[{<<"charset">>,<<"US-ASCII">>}]},
									{<<"disposition">>,<<"inline">>},
									{<<"disposition-params">>,[]}],
								<<"<html><body>This message also contains",
								"HTML and is base64",
								"encoded\r\n\r\n</body></html>">>}]},
					Result = decode(encode(Email)),
					?assertMatch({<<"multipart">>, <<"alternative">>, _, _, [{<<"text">>,
									<<"plain">>, _, _, <<"This message contains rich text.\r\n",
									"and is =quoted printable= encoded!">>},
								{<<"text">>, <<"html">>, _, _,
									<<"<html><body>This message also contains",
									"HTML and is base64",
									"encoded\r\n\r\n</body></html>">>}]},
						Result)
			end
		},
		{"Missing headers should be added",
			fun() ->
					Email = {<<"text">>, <<"plain">>, [
							{<<"From">>, <<"me@example.com">>},
							{<<"To">>, <<"you@example.com">>},
							{<<"Subject">>, <<"This is a test">>}],
						[{<<"content-type-params">>,
								[{<<"charset">>,<<"US-ASCII">>}],
								{<<"disposition">>,<<"inline">>}}],
						<<"This is a plain message">>},
					Result = decode(encode(Email)),
					?assertNot(undefined == proplists:get_value(<<"Message-ID">>, element(3, Result))),
					?assertNot(undefined == proplists:get_value(<<"Date">>, element(3, Result))),
					?assertEqual(undefined, proplists:get_value(<<"References">>, element(3, Result)))
			end
		},
		{"Reference header should be added in presence of In-Reply-To",
			fun() ->
					Email = {<<"text">>, <<"plain">>, [
							{<<"From">>, <<"me@example.com">>},
							{<<"To">>, <<"you@example.com">>},
							{<<"In-Reply-To">>, <<"<abcd@example.com>">>},
							{<<"Subject">>, <<"This is a test">>}],
						[{<<"content-type-params">>,
								[{<<"charset">>,<<"US-ASCII">>}],
								{<<"disposition">>,<<"inline">>}}],
						<<"This is a plain message">>},
					Result = decode(encode(Email)),
					?assertEqual(<<"<abcd@example.com>">>, proplists:get_value(<<"References">>, element(3, Result)))
			end
		},
		{"Reference header should be appended to in presence of In-Reply-To, if appropiate",
			fun() ->
					Email = {<<"text">>, <<"plain">>, [
							{<<"From">>, <<"me@example.com">>},
							{<<"To">>, <<"you@example.com">>},
							{<<"In-Reply-To">>, <<"<abcd@example.com>">>},
							{<<"References">>, <<"<wxyz@example.com>">>},
							{<<"Subject">>, <<"This is a test">>}],
						[{<<"content-type-params">>,
								[{<<"charset">>,<<"US-ASCII">>}],
								{<<"disposition">>,<<"inline">>}}],
						<<"This is a plain message">>},
					Result = decode(encode(Email)),
					?assertEqual(<<"<wxyz@example.com> <abcd@example.com>">>, proplists:get_value(<<"References">>, element(3, Result)))
			end
		},
		{"Reference header should NOT be appended to in presence of In-Reply-To, if already present",
			fun() ->
					Email = {<<"text">>, <<"plain">>, [
							{<<"From">>, <<"me@example.com">>},
							{<<"To">>, <<"you@example.com">>},
							{<<"In-Reply-To">>, <<"<abcd@example.com>">>},
							{<<"References">>, <<"<wxyz@example.com> <abcd@example.com>">>},
							{<<"Subject">>, <<"This is a test">>}],
						[{<<"content-type-params">>,
								[{<<"charset">>,<<"US-ASCII">>}],
								{<<"disposition">>,<<"inline">>}}],
						<<"This is a plain message">>},
					Result = decode(encode(Email)),
					?assertEqual(<<"<wxyz@example.com> <abcd@example.com>">>, proplists:get_value(<<"References">>, element(3, Result)))
			end
		},
		{"Content-Transfer-Encoding header should be added if missing and appropriate",
			fun() ->
					Email = {<<"text">>, <<"plain">>, [
							{<<"From">>, <<"me@example.com">>},
							{<<"To">>, <<"you@example.com">>},
							{<<"Subject">>, <<"This is a test">>}],
						[],
						<<"This is a plain message with some non-ascii characters øÿ\r\nso there">>},
					Encoded = encode(Email),
					Result = decode(Encoded),
					?assertEqual(<<"quoted-printable">>, proplists:get_value(<<"Content-Transfer-Encoding">>, element(3, Result))),
					Email2 = {<<"text">>, <<"plain">>, [
							{<<"From">>, <<"me@example.com">>},
							{<<"To">>, <<"you@example.com">>},
							{<<"Subject">>, <<"This is a test">>}],
						[],
						<<"This is a plain message with no non-ascii characters">>},
					Encoded2 = encode(Email2),
					Result2 = decode(Encoded2),
					?assertEqual(undefined, proplists:get_value(<<"Content-Transfer-Encoding">>, element(3, Result2))),
					Email3 = {<<"text">>, <<"plain">>, [
							{<<"From">>, <<"me@example.com">>},
							{<<"To">>, <<"you@example.com">>},
							{<<"Subject">>, <<"This is a test">>}],
						[{<<"transfer-encoding">>, <<"base64">>}],
						<<"This is a plain message with no non-ascii characters">>},
					Encoded3 = encode(Email3),
					Result3 = decode(Encoded3),
					?assertEqual(<<"base64">>, proplists:get_value(<<"Content-Transfer-Encoding">>, element(3, Result3)))
			end
		},
		{"Content-Type header should be added if missing and appropriate",
			fun() ->
					Email = {<<"text">>, <<"html">>, [
							{<<"From">>, <<"me@example.com">>},
							{<<"To">>, <<"you@example.com">>},
							{<<"Subject">>, <<"This is a test">>}],
						[],
						<<"This is a HTML message with some non-ascii characters øÿ\r\nso there">>},
					Encoded = encode(Email),
					Result = decode(Encoded),
					?assertEqual(<<"quoted-printable">>, proplists:get_value(<<"Content-Transfer-Encoding">>, element(3, Result))),
					?assertMatch(<<"text/html;charset=utf-8">>, proplists:get_value(<<"Content-Type">>, element(3, Result))),
					Email2 = {<<"text">>, <<"html">>, [
							{<<"From">>, <<"me@example.com">>},
							{<<"To">>, <<"you@example.com">>},
							{<<"Subject">>, <<"This is a test">>}],
						[],
						<<"This is a HTML message with no non-ascii characters\r\nso there">>},
					Encoded2 = encode(Email2),
					Result2 = decode(Encoded2),
					?assertMatch(<<"text/html;charset=us-ascii">>, proplists:get_value(<<"Content-Type">>, element(3, Result2))),
					Email3 = {<<"text">>, <<"html">>, [
							{<<"From">>, <<"me@example.com">>},
							{<<"To">>, <<"you@example.com">>},
							{<<"Subject">>, <<"This is a test">>}],
						[],
						<<"This is a text message with some invisible non-ascii characters\r\nso there">>},
					Encoded3 = encode(Email3),
					Result3 = decode(Encoded3),
					?assertMatch(<<"text/html;charset=utf-8">>, proplists:get_value(<<"Content-Type">>, element(3, Result3)))
			end
		},
		{"Content-Type header should be added for subparts too, if missing and appropriate",
			fun() ->
					Email4 = {<<"multipart">>, <<"alternative">>, [
							{<<"From">>, <<"me@example.com">>},
							{<<"To">>, <<"you@example.com">>},
							{<<"Subject">>, <<"This is a test">>}],
						[],
						[{<<"text">>, <<"plain">>, [], [], <<"This is a multipart message with some invisible non-ascii characters\r\nso there">>}]},
					Encoded4 = encode(Email4),
					Result4 = decode(Encoded4),
					?assertMatch(<<"text/plain;charset=utf-8">>, proplists:get_value(<<"Content-Type">>, element(3, lists:nth(1,element(5, Result4)))))
			end
		},
		{"Content-Type header should be not added for subparts if they're text/plain us-ascii",
			fun() ->
					Email4 = {<<"multipart">>, <<"alternative">>, [
							{<<"From">>, <<"me@example.com">>},
							{<<"To">>, <<"you@example.com">>},
							{<<"Subject">>, <<"This is a test">>}],
						[],
						[{<<"text">>, <<"plain">>, [], [], <<"This is a multipart message with no non-ascii characters\r\nso there">>}]},
					Encoded4 = encode(Email4),
					Result4 = decode(Encoded4),
					?assertMatch(undefined, proplists:get_value(<<"Content-Type">>, element(3, lists:nth(1,element(5, Result4)))))
			end
		},
		{"Content-Type header should be added for subparts if they're text/html us-ascii",
			fun() ->
					Email4 = {<<"multipart">>, <<"alternative">>, [
							{<<"From">>, <<"me@example.com">>},
							{<<"To">>, <<"you@example.com">>},
							{<<"Subject">>, <<"This is a test">>}],
						[],
						[{<<"text">>, <<"html">>, [], [], <<"This is a multipart message with no non-ascii characters\r\nso there">>}]},
					Encoded4 = encode(Email4),
					Result4 = decode(Encoded4),
					?assertMatch(<<"text/html;charset=us-ascii">>, proplists:get_value(<<"Content-Type">>, element(3, lists:nth(1,element(5, Result4)))))
			end
		},
		{"A boundary should be generated if applicable",
			fun() ->
					Email = {<<"multipart">>, <<"alternative">>, [
							{<<"From">>, <<"me@example.com">>},
							{<<"To">>, <<"you@example.com">>},
							{<<"Subject">>, <<"This is a test">>}],
						[],
						[{<<"text">>,<<"plain">>,
								[],
								[],
								<<"This message contains rich text.\r\n",
								"and is =quoted printable= encoded!">>},
							{<<"text">>,<<"html">>,
								[],
								[],
								<<"<html><body>This message also contains",
								"HTML and is base64",
								"encoded\r\n\r\n</body></html>">>}]},
					Encoded = encode(Email),
					Result = decode(Encoded),
					Boundary = proplists:get_value(<<"boundary">>, proplists:get_value(<<"content-type-params">>, element(4, Result))),
					?assert(is_binary(Boundary)),
					% ensure we don't add the header multiple times
					?assertEqual(1, length(proplists:get_all_values(<<"Content-Type">>, element(3, Result)))),
					% headers should be appended, not prepended
					?assertMatch({<<"From">>, _}, lists:nth(1, element(3, Result))),
					ok
			end
		}
	].

roundtrip_test_() ->
	[
		{"roundtrip test for the gamut",
			fun() ->
					{ok, Email} = file:read_file("../testdata/the-gamut.eml"),
					Decoded = decode(Email),
					_Encoded = encode(Decoded),
					%{ok, F1} = file:open("f1", [write]),
					%{ok, F2} = file:open("f2", [write]),
					%file:write(F1, Email),
					%file:write(F2, Encoded),
					%file:close(F1),
					%file:close(F2),
					?assertEqual(Email, Email)
			end
		},
		{"round trip plain text only email",
			fun() ->
					{ok, Email} = file:read_file("../testdata/Plain-text-only.eml"),
					Decoded = decode(Email),
					_Encoded = encode(Decoded),
					%{ok, F1} = file:open("f1", [write]),
					%{ok, F2} = file:open("f2", [write]),
					%file:write(F1, Email),
					%file:write(F2, Encoded),
					%file:close(F1),
					%file:close(F2),
					?assertEqual(Email, Email)
			end
		},
		{"round trip quoted-printable email",
			fun() ->
					{ok, Email} = file:read_file("../testdata/testcase1"),
					Decoded = decode(Email),
					_Encoded = encode(Decoded),
					%{ok, F1} = file:open("f1", [write]),
					%{ok, F2} = file:open("f2", [write]),
					%file:write(F1, Email),
					%file:write(F2, Encoded),
					%file:close(F1),
					%file:close(F2),
					?assertEqual(Email, Email)
					%ok
			end
		}
	].


-endif.
<|MERGE_RESOLUTION|>--- conflicted
+++ resolved
@@ -1269,17 +1269,15 @@
 				?assertEqual(2, length(element(5, Decoded)))
 			end
 		},
-<<<<<<< HEAD
 		{"permissive malformed folded multibyte header decoder",
 			fun() ->
 				{_, _, Headers, _, Body} = Getmail("malformed-folded-multibyte-header.eml"),
 				?assertEqual(<<"Hello world\n">>, Body),
-				?assertEqual(<<"NOD32 Smart Security - бесплатная лицензия">>,
-							proplists:get_value(<<"Subject">>, Headers))
-			end
-		},
-=======
->>>>>>> 0595a24d
+                    Subject = <<78,79,68,51,50,32,83,109,97,114,116,32,83,101,99,117, 114,105,116,121,32,45,32,208,177,208,181,209,129,208,
+                                191,208,187,208,176,209,130,208,189,208,176,209,143,32, 208,187,208,184,209,134,208,181,208,189,208,183,208,184,209,143>>
+				?assertEqual(Subject, proplists:get_value(<<"Subject">>, Headers))
+			end
+		},
 		{"decode headers of multipart messages",
 			fun() ->
 				{<<"multipart">>, _, _, _, [Inline, Attachment]} = Getmail("utf-attachment-name.eml"),
@@ -1294,16 +1292,11 @@
 
 				?assertEqual(<<"Hello\r\n">>, InlineBody),
 				?assert(ContentTypeName == DispositionName),
-<<<<<<< HEAD
-				?assertEqual(<<"тестовый файл.txt">>, ContentTypeName),
-				?assertEqual(<<"тестовый файл.txt">>, DispositionName)
-=======
 				% Take the filename as a literal, to prevent character set issues with Erlang
 				% In utf-8 the filename is:"тестовый файл.txt"
 				Filename = <<209,130,208,181,209,129,209,130,208,190,208,178,209,139,208,185,32,209,132,208,176,208,185,208,187,46,116,120,116>>,
 				?assertEqual(Filename, ContentTypeName),
 				?assertEqual(Filename, DispositionName)
->>>>>>> 0595a24d
 			end
 		},
 		{"testcase1",
