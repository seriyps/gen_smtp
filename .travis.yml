language: erlang
sudo: false
script:
  - "make dialyze"
  - "make test"
otp_release:
<<<<<<< HEAD
  - 20.0
  - 19.3
  - 18.0
  - 17.4
  - R16B
=======
  - 22.0
  - 21.3
  - 20.3
  - 19.3
  - 18.3
script:
  - make test
  #- make xref
  - make dialyze
>>>>>>> 3d806f85
<|MERGE_RESOLUTION|>--- conflicted
+++ resolved
@@ -1,16 +1,5 @@
 language: erlang
-sudo: false
-script:
-  - "make dialyze"
-  - "make test"
 otp_release:
-<<<<<<< HEAD
-  - 20.0
-  - 19.3
-  - 18.0
-  - 17.4
-  - R16B
-=======
   - 22.0
   - 21.3
   - 20.3
@@ -19,5 +8,4 @@
 script:
   - make test
   #- make xref
-  - make dialyze
->>>>>>> 3d806f85
+  - make dialyze